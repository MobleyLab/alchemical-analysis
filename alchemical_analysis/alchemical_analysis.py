#!/usr/bin/env python

r"""Alchemical Analysis: An open tool implementing some recommended practices
for analyzing alchemical free energy calculations.


Copyright 2011-2015 UC Irvine and the Authors

Authors: Pavel Klimovich, Michael Shirts and David Mobley

This library is free software; you can redistribute it and/or
modify it under the terms of the GNU Lesser General Public
License as published by the Free Software Foundation; either
version 2.1 of the License, or (at your option) any later version.

This library is distributed in the hope that it will be useful,
but WITHOUT ANY WARRANTY; without even the implied warranty of
MERCHANTABILITY or FITNESS FOR A PARTICULAR PURPOSE. See the GNU
Lesser General Public License for more details.

You should have received a copy of the GNU Lesser General Public
License along with this library; if not, see <http://www.gnu.org/licenses/>.
"""

#===================================================================================================
# IMPORTS
#===================================================================================================

import sys
import os
from logger import logger, MyFormatter
import pickle                           # for full-precision data storage

import numpy
import pymbar

from common import GeneralException, ParserException, log_and_raise
import consts



__version__ = '1.1.0'


if False:
    import sys
    f = open(os.devnull, 'w')
    sys.stdout = f

<<<<<<< HEAD
=======
parser = OptionParser()
parser.add_option('-a', '--software', dest = 'software', help = 'Package\'s name the data files come from: Gromacs, Sire, Desmond, or AMBER. Default: Gromacs.', default = 'Gromacs')
parser.add_option('-c', '--cfm', dest = 'bCFM', help = 'The Curve-Fitting-Method-based consistency inspector. Default: False.', default = False, action = 'store_true')
parser.add_option('-d', '--dir', dest = 'datafile_directory', help = 'Directory in which data files are stored. Default: Current directory.', default = '.')
parser.add_option('-f', '--forwrev', dest = 'bForwrev', help = 'Plot the free energy change as a function of time in both directions, with the specified number of points in the time plot. The number of time points (an integer) must be provided. Default: 0', default = 0, type=int)
parser.add_option('-g', '--breakdown', dest = 'breakdown', help = 'Plotting the free energy differences evaluated for each pair of adjacent states for all methods. Default: False.', default = False, action = 'store_true')
parser.add_option('-i', '--threshold', dest = 'uncorr_threshold', help = 'Proceed with correlated samples if the number of uncorrelated samples is found to be less than this number. If 0 is given, the time series analysis will not be performed at all. Default: 50.', default = 50, type=int)
parser.add_option('-k', '--koff', dest = 'bSkipLambdaIndex', help = 'Give a string of lambda indices separated by \'-\' and they will be removed from the analysis. (Another approach is to have only the files of interest present in the directory). Default: None.', default = '')
parser.add_option('-m', '--methods', dest = 'methods', help = 'A list of the methods to esitimate the free energy with. Default: [TI, TI-CUBIC, DEXP, IEXP, BAR, MBAR]. To add/remove methods to the above list provide a string formed of the method strings preceded with +/-. For example, \'-ti_cubic+gdel\' will turn methods into [TI, DEXP, IEXP, BAR, MBAR, GDEL]. \'ti_cubic+gdel\', on the other hand, will call [TI-CUBIC, GDEL]. \'all\' calls the full list of supported methods [TI, TI-CUBIC, DEXP, IEXP, GINS, GDEL, BAR, UBAR, RBAR, MBAR].', default = '')
parser.add_option('-n', '--uncorr', dest = 'uncorr', help = 'The observable to be used for the autocorrelation analysis; either \'dhdl_all\' (obtained as a sum over all energy components) or \'dhdl\' (obtained as a sum over those energy components that are changing; default) or \'dE\'. In the latter case the energy differences dE_{i,i+1} (dE_{i,i-1} for the last lambda) are used.', default = 'dhdl')
parser.add_option('-o', '--out', dest = 'output_directory', help = 'Directory in which the output files produced by this script will be stored. Default: Same as datafile_directory.', default = '')
parser.add_option('-p', '--prefix', dest = 'prefix', help = 'Prefix for datafile sets, i.e.\'dhdl\' (default).', default = 'dhdl')
parser.add_option('-q', '--suffix', dest = 'suffix', help = 'Suffix for datafile sets, i.e. \'xvg\' (default).', default = 'xvg')
parser.add_option('-r', '--decimal', dest = 'decimal', help = 'The number of decimal places the free energies are to be reported with. No worries, this is for the text output only; the full-precision data will be stored in \'results.pickle\'. Default: 3.', default = 3, type=int)
parser.add_option('-s', '--skiptime', dest = 'equiltime', help = 'Discard data prior to this specified time as \'equilibration\' data. Units picoseconds. Default: 0 ps.', default = 0, type=float)
parser.add_option('-t', '--temperature', dest = 'temperature', help = "Temperature in K. Default: 298 K.", default = 298, type=float)
parser.add_option('-u', '--units', dest = 'units', help = 'Units to report energies: \'kJ\', \'kcal\', and \'kBT\'. Default: \'kJ\'', default = 'kJ')
parser.add_option('-v', '--verbose', dest = 'verbose', help = 'Verbose option. Default: False.', default = False, action = 'store_true')
parser.add_option('-w', '--overlap', dest = 'overlap', help = 'Print out and plot the overlap matrix. Default: False.', default = False, action = 'store_true')
parser.add_option('-x', '--ignoreWL', dest = 'bIgnoreWL', help = 'Do not check whether the WL weights are equilibrated. No log file needed as an accompanying input.', default = False, action = 'store_true')
parser.add_option('-y', '--tolerance', dest = 'relative_tolerance', help = "Convergence criterion for the energy estimates with BAR and MBAR. Default: 1e-10.", default = 1e-10, type=float)
parser.add_option('-z', '--initialize', dest = 'init_with', help = 'The initial MBAR free energy guess; either \'BAR\' or \'zeros\'. Default: \'BAR\'.', default = 'BAR')

#===================================================================================================
#STARTUP CHECKS:
#===================================================================================================

#Check pymbar version for compatibility; we require >= 3.0.0.dev0
import pymbar
ver = pymbar.version.version
ver_start = int(ver.split('.')[0])
if ver_start < 3:
    #If the version is too old, throw exception/ask for upgrade
    raise(ImportError("Error: alchemical-analysis requires at least pymbar 3.0.0.dev0. Please upgrade your pymbar installation."))
>>>>>>> 27c5ffc8

#===================================================================================================
# FUNCTIONS: Miscellanea.
#===================================================================================================

def getMethods(string):
    """Returns a list of the methods the free energy is to be estimated with."""

    methods = list(consts.DEFAULT_METHODS)

    if not string:
        return methods

    if string == 'ALL':
        return list(consts.ALL_METHODS)

    def addRemove(string):
        operation = string[0]
        string = string[1:]+'+'
        method = ''

        for c in string:
            if c.isalnum():
                method += c
            elif c=='_':
                method += '-'
            elif (c=='-' or c=='+'):
                if method in consts.ALL_METHODS:
                    if operation=='-':
                        if method in consts.DEFAULT_METHODS:
                            methods.remove(method)
                    else:
                        if method not in consts.DEFAULT_METHODS:
                            methods.append(method)

                    method = ''
                    operation = c
                else:
                    log_and_raise("There is no '%s' in the list of "
                                  "supported methods." % method,
                                  GeneralException)
            else:
                log_and_raise("Unknown character '%s' in the method "
                              "string is found." % c, GeneralException)
        return

    primo = string[0]

    if primo.isalpha():
        methods = string.replace('+', ' ').replace('_', '-').split()
        methods = [m for m in methods if m in consts.ALL_METHODS]
    elif primo=='+' or primo=='-':
        addRemove(string)
    else:
        log_and_raise("Unknown character '%s' in the method string is "
                      "found." % primo, GeneralException)

    return methods

# FIXME: consistent units between parser and main code
def checkUnitsAndMore(units):

    beta = 1.0 / (consts.kB * P.temperature)  # kB in kJ/mol/K

    # FIXME: desmond should be here but will give wrong results
    b_kcal = int(P.software in ('amber', 'sire'))

    if units == 'kJ':
        beta_report = beta / consts.CAL2JOULE**b_kcal
        units = '(kJ/mol)'
    elif units == 'kcal':
        beta_report = consts.CAL2JOULE**(not b_kcal) * beta
        units = '(kcal/mol)'
    elif units == 'kBT':
        beta_report = 1
        units = '(k_BT)'
    else:
        log_and_raise("I don't understand the unit type '%s': the only "
                      "options 'kJ', 'kcal', and 'kBT'" % units,
                      GeneralException)

    return units, beta, beta_report


#===================================================================================================
# FUNCTIONS: The autocorrelation analysis.
#===================================================================================================

<<<<<<< HEAD
def uncorrelate(shape, dhdlt, u_klt, sta, fin, do_dhdl=False):
    """Identifies uncorrelated samples and updates the arrays of the reduced potential energy and dhdlt retaining data entries of these samples only.
       'sta' and 'fin' are the starting and final snapshot positions to be read, both are arrays of dimension K."""
    if not P.uncorr_threshold:
        if P.software == 'sire':
            return dhdlt, nsnapshots, None
        return dhdlt, nsnapshots, u_klt

    K, n_components = shape
    dhdl = None

    u_kln = numpy.zeros([K,K,max(fin-sta)], numpy.float64) # u_kln[k,m,n] is the reduced potential energy of uncorrelated sample index n from state k evaluated at state m
    N_k = numpy.zeros(K, int) # N_k[k] is the number of uncorrelated samples from state k
    g = numpy.zeros(K,float) # autocorrelation times for the data
    if do_dhdl:
        dhdl = numpy.zeros([K,n_components,max(fin-sta)], float) #dhdl is value for dhdl for each component in the file at each time.
        logger.info('\n\nNumber of correlated and uncorrelated samples:'
                    '\n\n%6s %12s %12s %12s\n' % ('State', 'N', 'N_k', 'N/N_k'))

#   gu = numpy.zeros([K,K], float)
#   print 'uncorr u_klt'
#   for k1 in range(K):
#       for k2 in range(K):
#           if not numpy.any(u_klt[k1,k2,:]):
#               gu[k1][k2] = 1.0
#           else:
#               gu[k1][k2] = \
#                   pymbar.timeseries.statisticalInefficiency(u_klt[k1,k2,:])
#           print gu[k1][k2],
#       print

    UNCORR_OBSERVABLE = {'Gromacs':P.uncorr, 'Amber':'dhdl', 'Sire':'dhdl', 'Desmond':'dE'}[P.software.title()]

    if UNCORR_OBSERVABLE == 'dhdl':
        #Uncorrelate based on dhdl values at a given lambda

        for k in range(K):
            # Sum up over the energy components; notice, that only the relevant data is being used in the third dimension.
            dhdl_sum = numpy.sum(dhdlt[k,:,sta[k]:fin[k]], axis=0)
            # Determine indices of uncorrelated samples from potential autocorrelation analysis at state k
            # (alternatively, could use the energy differences -- here, we will use total dhdl).
            g[k] = pymbar.timeseries.statisticalInefficiency(dhdl_sum)
            indices = sta[k] + numpy.array(pymbar.timeseries.subsampleCorrelatedData(dhdl_sum, g=g[k])) # indices of uncorrelated samples
            N = len(indices) # number of uncorrelated samples
            # Handle case where we end up with too few.
            if N < P.uncorr_threshold:
                if do_dhdl:
                    logger.warn(': Only %s uncorrelated samples found at '
                                'lambda number %s; proceeding with analysis '
                                'using correlated samples...' % (N, k))
                indices = sta[k] + numpy.arange(len(dhdl_sum))
                N = len(indices)
            N_k[k] = N # Store the number of uncorrelated samples from state k.
            if not (u_klt is None):
                for l in range(K):
                    u_kln[k,l,0:N] = u_klt[k,l,indices]
            if do_dhdl:
                logger.info('%6s %12s %12s %12.2f' % (k, fin[k], N_k[k], g[k]))
                for n in range(n_components):
                    dhdl[k,n,0:N] = dhdlt[k,n,indices]

    # FIXME: how is this different from above and why can't this be handled
    #        in the parser
    if UNCORR_OBSERVABLE == 'dE':
        #Decorrelate based on energy differences between lambdas

        for k in range(K):
            # Sum up over the energy components as above using only the relevant data; here we use energy differences
            # Determine indices of uncorrelated samples from potential autocorrelation analysis at state k

            dE = u_klt[k,k+1,sta[k]:fin[k]] if not k==K-1 else u_klt[k,k-1,sta[k]:fin[k]]

            g[k] = pymbar.timeseries.statisticalInefficiency(dE)
            indices = sta[k] + numpy.array(pymbar.timeseries.subsampleCorrelatedData(dE, g=g[k])) # indices of uncorrelated samples
            N = len(indices) # number of uncorrelated samples
            # Handle case where we end up with too few.
            if N < P.uncorr_threshold:
                logger.warn('WARNING: Only %s uncorrelated samples found '
                            'at lambda number %s; proceeding with analysis '
                            'using correlated samples...' % (N, k))
                indices = sta[k] + numpy.arange(len(dE))
                N = len(indices)
            N_k[k] = N # Store the number of uncorrelated samples from state k.
            if not (u_klt is None):
                for l in range(K):
                    u_kln[k,l,0:N] = u_klt[k,l,indices]

    return dhdl, N_k, u_kln
=======
def uncorrelate(sta, fin, do_dhdl=False):
   """Identifies uncorrelated samples and updates the arrays of the reduced potential energy and dhdlt retaining data entries of these samples only.
      'sta' and 'fin' are the starting and final snapshot positions to be read, both are arrays of dimension K."""
   if not P.uncorr_threshold:
      if P.software.title()=='Sire':
         return dhdlt, nsnapshots, None
      return dhdlt, nsnapshots, u_klt

   u_kln = numpy.zeros([K,K,max(fin-sta)], numpy.float64) # u_kln[k,m,n] is the reduced potential energy of uncorrelated sample index n from state k evaluated at state m
   N_k = numpy.zeros(K, int) # N_k[k] is the number of uncorrelated samples from state k
   g = numpy.zeros(K,float) # autocorrelation times for the data
   if do_dhdl:
      dhdl = numpy.zeros([K,n_components,max(fin-sta)], float) #dhdl is value for dhdl for each component in the file at each time.
      print "\n\nNumber of correlated and uncorrelated samples:\n\n%6s %12s %12s %12s\n" % ('State', 'N', 'N_k', 'N/N_k')

   UNCORR_OBSERVABLE = {'Gromacs':P.uncorr, 'Amber':'dhdl', 'Sire':'dhdl', 'Desmond':'dE'}[P.software.title()]

   if UNCORR_OBSERVABLE == 'dhdl':
      # Uncorrelate based on dhdl values at a given lambda.

      for k in range(K):
         # Sum up over those energy components that are changing.
         dhdl_sum = numpy.sum(dhdlt[k, lchange[k], sta[k]:fin[k]], axis=0)
         # Determine indices of uncorrelated samples from potential autocorrelation analysis at state k
         # (alternatively, could use the energy differences -- here, we will use total dhdl).
         g[k] = pymbar.timeseries.statisticalInefficiency(dhdl_sum)
         indices = sta[k] + numpy.array(pymbar.timeseries.subsampleCorrelatedData(dhdl_sum, g=g[k])) # indices of uncorrelated samples
         N = len(indices) # number of uncorrelated samples
         # Handle case where we end up with too few.
         if N < P.uncorr_threshold:
            if do_dhdl:
               print "WARNING: Only %s uncorrelated samples found at lambda number %s; proceeding with analysis using correlated samples..." % (N, k)
            indices = sta[k] + numpy.arange(len(dhdl_sum))
            N = len(indices)
         N_k[k] = N # Store the number of uncorrelated samples from state k.
         if not (u_klt is None):
            for l in range(K):
               u_kln[k,l,0:N] = u_klt[k,l,indices]
         if do_dhdl:
            print "%6s %12s %12s %12.2f" % (k, fin[k], N_k[k], g[k])
            for n in range(n_components):
               dhdl[k,n,0:N] = dhdlt[k,n,indices]

   if UNCORR_OBSERVABLE == 'dhdl_all':
      # Uncorrelate based on dhdl values at a given lambda.

      for k in range(K):
         # Sum up over the energy components; notice, that only the relevant data is being used in the third dimension.
         dhdl_sum = numpy.sum(dhdlt[k,:,sta[k]:fin[k]], axis=0)
         # Determine indices of uncorrelated samples from potential autocorrelation analysis at state k
         # (alternatively, could use the energy differences -- here, we will use total dhdl).
         g[k] = pymbar.timeseries.statisticalInefficiency(dhdl_sum)
         indices = sta[k] + numpy.array(pymbar.timeseries.subsampleCorrelatedData(dhdl_sum, g=g[k])) # indices of uncorrelated samples
         N = len(indices) # number of uncorrelated samples
         # Handle case where we end up with too few.
         if N < P.uncorr_threshold:
            if do_dhdl:
               print "WARNING: Only %s uncorrelated samples found at lambda number %s; proceeding with analysis using correlated samples..." % (N, k)
            indices = sta[k] + numpy.arange(len(dhdl_sum))
            N = len(indices)
         N_k[k] = N # Store the number of uncorrelated samples from state k.
         if not (u_klt is None):
            for l in range(K):
               u_kln[k,l,0:N] = u_klt[k,l,indices]
         if do_dhdl:
            print "%6s %12s %12s %12.2f" % (k, fin[k], N_k[k], g[k])
            for n in range(n_components):
               dhdl[k,n,0:N] = dhdlt[k,n,indices]

   if UNCORR_OBSERVABLE == 'dE':
      # Uncorrelate based on energy differences between lambdas.

      for k in range(K):
         # Sum up over the energy components as above using only the relevant data; here we use energy differences
         # Determine indices of uncorrelated samples from potential autocorrelation analysis at state k

         dE = u_klt[k,k+1,sta[k]:fin[k]] if not k==K-1 else u_klt[k,k-1,sta[k]:fin[k]]

         g[k] = pymbar.timeseries.statisticalInefficiency(dE)
         indices = sta[k] + numpy.array(pymbar.timeseries.subsampleCorrelatedData(dE, g=g[k])) # indices of uncorrelated samples
         N = len(indices) # number of uncorrelated samples
         # Handle case where we end up with too few.
         if N < P.uncorr_threshold:
            print "WARNING: Only %s uncorrelated samples found at lambda number %s; proceeding with analysis using correlated samples..." % (N, k)
            indices = sta[k] + numpy.arange(len(dE))
            N = len(indices)
         N_k[k] = N # Store the number of uncorrelated samples from state k.
         if not (u_klt is None):
            for l in range(K):
               u_kln[k,l,0:N] = u_klt[k,l,indices]

   if do_dhdl:
      return (dhdl, N_k, u_kln)
   return (N_k, u_kln)
>>>>>>> 27c5ffc8

#===================================================================================================
# FUNCTIONS: The MBAR workhorse.
#===================================================================================================

def estimatewithMBAR(K, u_kln, N_k, reltol, regular_estimate=False):
    """Computes the MBAR free energy given the reduced potential and the number of relevant entries in it."""

    def plotOverlapMatrix(O):
        """Plots the probability of observing a sample from state i (row) in state j (column).
        For convenience, the neigboring state cells are fringed in bold."""
        max_prob = O.max()
        fig = pl.figure(figsize=(K/2.,K/2.))
        fig.add_subplot(111, frameon=False, xticks=[], yticks=[])

        for i in range(K):
            if i!=0:
                pl.axvline(x=i, ls='-', lw=0.5, color='k', alpha=0.25)
                pl.axhline(y=i, ls='-', lw=0.5, color='k', alpha=0.25)
            for j in range(K):
                if O[j,i] < 0.005:
                    ii = ''
                elif O[j,i] > 0.995:
                    ii = '1.00'
                else:
                    ii = ("%.2f" % O[j,i])[1:]
                alf = O[j,i]/max_prob
                pl.fill_between([i,i+1], [K-j,K-j], [K-(j+1),K-(j+1)], color='k', alpha=alf)
                pl.annotate(ii, xy=(i,j), xytext=(i+0.5,K-(j+0.5)), size=8, textcoords='data', va='center', ha='center', color=('k' if alf < 0.5 else 'w'))

        if P.bSkipLambdaIndex:
            ks = [int(l) for l in P.bSkipLambdaIndex.split('-')]
            ks = numpy.delete(numpy.arange(K+len(ks)), ks)
        else:
            ks = range(K)
        for i in range(K):
            pl.annotate(ks[i], xy=(i+0.5, 1), xytext=(i+0.5, K+0.5), size=10, textcoords=('data', 'data'), va='center', ha='center', color='k')
            pl.annotate(ks[i], xy=(-0.5, K-(j+0.5)), xytext=(-0.5, K-(i+0.5)), size=10, textcoords=('data', 'data'), va='center', ha='center', color='k')
        pl.annotate('$\lambda$', xy=(-0.5, K-(j+0.5)), xytext=(-0.5, K+0.5), size=10, textcoords=('data', 'data'), va='center', ha='center', color='k')
        pl.plot([0,K], [0,0], 'k-', lw=4.0, solid_capstyle='butt')
        pl.plot([K,K], [0,K], 'k-', lw=4.0, solid_capstyle='butt')
        pl.plot([0,0], [0,K], 'k-', lw=2.0, solid_capstyle='butt')
        pl.plot([0,K], [K,K], 'k-', lw=2.0, solid_capstyle='butt')

        cx = sorted(2*range(K+1))
        cy = sorted(2*range(K+1), reverse=True)
        pl.plot(cx[2:-1], cy[1:-2], 'k-', lw=2.0)
        pl.plot(numpy.array(cx[2:-3])+1, cy[1:-4], 'k-', lw=2.0)
        pl.plot(cx[1:-2], numpy.array(cy[:-3])-1, 'k-', lw=2.0)
        pl.plot(cx[1:-4], numpy.array(cy[:-5])-2, 'k-', lw=2.0)

        pl.xlim(-1, K)
        pl.ylim(0, K+1)
        pl.savefig(os.path.join(P.output_directory, consts.MBAR_OVERLAP_PDF),
                   bbox_inches='tight', pad_inches=0.0)
        pl.close(fig)
        return

    if regular_estimate:
        logger.info('\nEstimating the free energy change with MBAR...')

    MBAR = pymbar.mbar.MBAR(u_kln, N_k, verbose = P.verbose, relative_tolerance = reltol, initialize = P.init_with)
    # Get matrix of dimensionless free energy differences and uncertainty estimate.
    (Deltaf_ij, dDeltaf_ij, theta_ij ) = MBAR.getFreeEnergyDifferences(uncertainty_method='svd-ew', return_theta = True)
    if P.verbose:
        logger.info('Matrix of free energy differences\nDeltaf_ij:\n%s\ndDeltaf_ij:\n%s'
                    % (Deltaf_ij, dDeltaf_ij))
    if regular_estimate:
        if P.overlap:
            logger.info('The overlap matrix is...')
            O = MBAR.computeOverlap()[2]
            for k in range(K):
                line = ''
                for l in range(K):
                    line += ' %5.2f ' % O[k, l]
                logger.info(line)
            plotOverlapMatrix(O)
            logger.info('\nFor a nicer figure look at %s' % consts.MBAR_OVERLAP_PDF)
        return (Deltaf_ij, dDeltaf_ij)
    return (Deltaf_ij[0,K-1]/P.beta_report, dDeltaf_ij[0,K-1]/P.beta_report)

#===================================================================================================
# FUNCTIONS: Thermodynamic integration.
#===================================================================================================

class naturalcubicspline:

<<<<<<< HEAD
    def __init__(self, x):

        # define some space
        L = len(x)
        H = numpy.zeros([L,L],float)
        M = numpy.zeros([L,L],float)
        BW = numpy.zeros([L,L],float)
        AW = numpy.zeros([L,L],float)
        DW = numpy.zeros([L,L],float)

        h = x[1:L]-x[0:L-1]
        ih = 1.0/h

        # define the H and M matrix, from p. 371 "applied numerical methods with matlab, Chapra"
        H[0,0] = 1
        H[L-1,L-1] = 1
        for i in range(1,L-1):
            H[i,i] = 2*(h[i-1]+h[i])
            H[i,i-1] = h[i-1]
            H[i,i+1] = h[i]

            M[i,i] = -3*(ih[i-1]+ih[i])
            M[i,i-1] = 3*(ih[i-1])
            M[i,i+1] = 3*(ih[i])

        CW = numpy.dot(numpy.linalg.inv(H),M)  # this is the matrix translating c to weights in f.
                                                     # each row corresponds to the weights for each c.

        # from CW, define the other coefficient matrices
        for i in range(0,L-1):
            BW[i,:]    = -(h[i]/3)*(2*CW[i,:]+CW[i+1,:])
            BW[i,i]   += -ih[i]
            BW[i,i+1] += ih[i]
            DW[i,:]    = (ih[i]/3)*(CW[i+1,:]-CW[i,:])
            AW[i,i]    = 1

        # Make copies of the arrays we'll be using in the future.
        self.x  = x.copy()
        self.AW = AW.copy()
        self.BW = BW.copy()
        self.CW = CW.copy()
        self.DW = DW.copy()

        # find the integrating weights
        self.wsum = numpy.zeros([L],float)
        self.wk = numpy.zeros([L-1,L],float)
        for k in range(0,L-1):
            w = DW[k,:]*(h[k]**4)/4.0 + CW[k,:]*(h[k]**3)/3.0 + BW[k,:]*(h[k]**2)/2.0 + AW[k,:]*(h[k])
            self.wk[k,:] = w
            self.wsum += w

    def interpolate(self, y, xnew):
        if len(self.x) != len(y):
            log_and_raise('Inconsistent vector lengths in interpolate.',
                          GeneralException)
        # get the array of actual coefficients by multiplying the coefficient matrix by the values
        a = numpy.dot(self.AW,y)
        b = numpy.dot(self.BW,y)
        c = numpy.dot(self.CW,y)
        d = numpy.dot(self.DW,y)

        N = len(xnew)
        ynew = numpy.zeros([N],float)
        for i in range(N):
            # Find the index of 'xnew[i]' it would have in 'self.x'.
            j = numpy.searchsorted(self.x, xnew[i]) - 1
            lamw = xnew[i] - self.x[j]
            ynew[i] = d[j]*lamw**3 + c[j]*lamw**2 + b[j]*lamw + a[j]
        # Preserve the terminal points.
        ynew[0] = y[0]
        ynew[-1] = y[-1]
        return ynew

def TIprelim(N_k, lv, dhdl):

    K, n_components = lv.shape

    # Lambda vectors spacing.
    dlam = numpy.diff(lv, axis=0)

    lchange = numpy.zeros([K,n_components],bool)   # booleans for which lambdas are changing
    for j in range(n_components):
        # need to identify range over which lambda doesn't change, and not interpolate over that range.
        for k in range(K-1):
            if (lv[k+1,j]-lv[k,j] > 0):
                lchange[k,j] = True
                lchange[k+1,j] = True

    if 'ave_dhdl' in globals() and 'std_dhdl' in globals():
        return lchange, dlam, globals()['ave_dhdl'], globals()['std_dhdl']

    # Compute <dhdl> and std(dhdl) for each component, for each lambda; multiply them by beta to make unitless.
    ave_dhdl = numpy.zeros([K,n_components],float)
    std_dhdl = numpy.zeros([K,n_components],float)
    for k in range(K):
        ave_dhdl[k,:] = P.beta*numpy.average(dhdl[k,:,0:N_k[k]],axis=1)
        std_dhdl[k,:] = P.beta*numpy.std(dhdl[k,:,0:N_k[k]],axis=1)/numpy.sqrt(N_k[k]-1)

    return lchange, dlam, ave_dhdl, std_dhdl

def getSplines(lv, lchange):

    K, n_components = lv.shape

    # construct a map back to the original components
    mapl = numpy.zeros([K,n_components],int)   # map back to the original k from the components
    for j in range(n_components):
        incr = 0
        for k in range(K):
            if (lchange[k,j]):
                mapl[k,j] += incr
                incr +=1

    # put together the spline weights for the different components
    cubspl = list()
    for j in range(n_components):
        lv_lchange = lv[lchange[:,j],j]
        if len(lv_lchange) == 0: # handle the all-zero lv column
            cubspl.append(0)
        else:
            spl = naturalcubicspline(lv_lchange)
            cubspl.append(spl)
    return cubspl, mapl
=======
   def __init__(self, x):

      # define some space
      L = len(x)
      H = numpy.zeros([L,L],float)
      M = numpy.zeros([L,L],float)
      BW = numpy.zeros([L,L],float)
      AW = numpy.zeros([L,L],float)
      DW = numpy.zeros([L,L],float)

      h = x[1:L]-x[0:L-1]
      ih = 1.0/h

      # define the H and M matrix, from p. 371 "applied numerical methods with matlab, Chapra"
      H[0,0] = 1
      H[L-1,L-1] = 1
      for i in range(1,L-1):
         H[i,i] = 2*(h[i-1]+h[i])
         H[i,i-1] = h[i-1]
         H[i,i+1] = h[i]

         M[i,i] = -3*(ih[i-1]+ih[i])
         M[i,i-1] = 3*(ih[i-1])
         M[i,i+1] = 3*(ih[i])

      CW = numpy.dot(numpy.linalg.inv(H),M)  # this is the matrix translating c to weights in f.
                                                   # each row corresponds to the weights for each c.

      # from CW, define the other coefficient matrices
      for i in range(0,L-1):
         BW[i,:]    = -(h[i]/3)*(2*CW[i,:]+CW[i+1,:])
         BW[i,i]   += -ih[i]
         BW[i,i+1] += ih[i]
         DW[i,:]    = (ih[i]/3)*(CW[i+1,:]-CW[i,:])
         AW[i,i]    = 1

      # Make copies of the arrays we'll be using in the future.
      self.x  = x.copy()
      self.AW = AW.copy()
      self.BW = BW.copy()
      self.CW = CW.copy()
      self.DW = DW.copy()

      # find the integrating weights
      self.wsum = numpy.zeros([L],float)
      self.wk = numpy.zeros([L-1,L],float)
      for k in range(0,L-1):
         w = DW[k,:]*(h[k]**4)/4.0 + CW[k,:]*(h[k]**3)/3.0 + BW[k,:]*(h[k]**2)/2.0 + AW[k,:]*(h[k])
         self.wk[k,:] = w
         self.wsum += w

   def interpolate(self,y,xnew):
      if len(self.x) != len(y):
         parser.error("\nThe length of 'y' should be consistent with that of 'self.x'. I cannot perform linear algebra operations.")
      # get the array of actual coefficients by multiplying the coefficient matrix by the values
      a = numpy.dot(self.AW,y)
      b = numpy.dot(self.BW,y)
      c = numpy.dot(self.CW,y)
      d = numpy.dot(self.DW,y)

      N = len(xnew)
      ynew = numpy.zeros([N],float)
      for i in range(N):
         # Find the index of 'xnew[i]' it would have in 'self.x'.
         j = numpy.searchsorted(self.x, xnew[i]) - 1
         lamw = xnew[i] - self.x[j]
         ynew[i] = d[j]*lamw**3 + c[j]*lamw**2 + b[j]*lamw + a[j]
      # Preserve the terminal points.
      ynew[0] = y[0]
      ynew[-1] = y[-1]
      return ynew

def get_lchange(lv):
   lchange = numpy.zeros([K,n_components],bool)   # booleans for which lambdas are changing
   for j in range(n_components):
      # need to identify range over which lambda doesn't change, and not interpolate over that range.
      for k in range(K-1):
         if (lv[k+1,j]-lv[k,j] > 0):
            lchange[k,j] = True
            lchange[k+1,j] = True
   return lchange

def TIprelim(lv):

   # Lambda vectors spacing.
   dlam = numpy.diff(lv, axis=0)

   if 'ave_dhdl' in globals() and 'std_dhdl' in globals():
      return dlam, globals()['ave_dhdl'], globals()['std_dhdl']

   # Compute <dhdl> and std(dhdl) for each component, for each lambda; multiply them by beta to make unitless.
   ave_dhdl = numpy.zeros([K,n_components],float)
   std_dhdl = numpy.zeros([K,n_components],float)
   for k in range(K):
      ave_dhdl[k,:] = P.beta*numpy.average(dhdl[k,:,0:N_k[k]],axis=1)
      std_dhdl[k,:] = P.beta*numpy.std(dhdl[k,:,0:N_k[k]],axis=1)/numpy.sqrt(N_k[k]-1)

   return dlam, ave_dhdl, std_dhdl

def getSplines(lchange):
   # construct a map back to the original components
   mapl = numpy.zeros([K,n_components],int)   # map back to the original k from the components
   for j in range(n_components):
      incr = 0
      for k in range(K):
         if (lchange[k,j]):
            mapl[k,j] += incr
            incr +=1

   # put together the spline weights for the different components
   cubspl = list()
   for j in range(n_components):
      lv_lchange = lv[lchange[:,j],j]
      if len(lv_lchange) == 0: # handle the all-zero lv column
         cubspl.append(0)
      else:
         spl = naturalcubicspline(lv_lchange)
         cubspl.append(spl)
   return cubspl, mapl
>>>>>>> 27c5ffc8

#===================================================================================================
# FUNCTIONS: This one estimates dF and ddF for all pairs of adjacent states and stores them.
#===================================================================================================

def estimatePairs(N_k, shape, lchange, dlam, ave_dhdl, std_dhdl, u_kln,
                  cubspl, mapl, Deltaf_ij, dDeltaf_ij):

    K, n_components = shape

    df_allk = list(); ddf_allk = list()

    for k in range(K-1):
        df = dict(); ddf = dict()

        for name in P.methods:

            if name == 'TI':
                #===================================================================================================
                # Estimate free energy difference with TI; interpolating with the trapezoidal rule.
                #===================================================================================================
                df['TI'] = 0.5*numpy.dot(dlam[k],(ave_dhdl[k]+ave_dhdl[k+1]))
                ddf['TI'] = 0.5*numpy.sqrt(numpy.dot(dlam[k]**2,std_dhdl[k]**2+std_dhdl[k+1]**2))

            if name == 'TI-CUBIC':
                #===================================================================================================
                # Estimate free energy difference with TI; interpolating with the natural cubic splines.
                #===================================================================================================
                df['TI-CUBIC'], ddf['TI-CUBIC'] = 0, 0
                for j in range(n_components):
                    if dlam[k,j] > 0:
                        lj = lchange[:,j]
                        df['TI-CUBIC'] += numpy.dot(cubspl[j].wk[mapl[k,j]],ave_dhdl[lj,j])
                        ddf['TI-CUBIC'] += numpy.dot(cubspl[j].wk[mapl[k,j]]**2,std_dhdl[lj,j]**2)
                ddf['TI-CUBIC'] = numpy.sqrt(ddf['TI-CUBIC'])

            if any(name == m for m in ['DEXP', 'GDEL', 'BAR', 'UBAR', 'RBAR']):
                w_F = u_kln[k,k+1,0:N_k[k]] - u_kln[k,k,0:N_k[k]]

            if name == 'DEXP':
                #===================================================================================================
                # Estimate free energy difference with Forward-direction EXP (in this case, Deletion from solvent).
                #===================================================================================================
                (df['DEXP'], ddf['DEXP']) = pymbar.exp.EXP(w_F)

            if name == 'GDEL':
                #===================================================================================================
                # Estimate free energy difference with a Gaussian estimate of EXP (in this case, deletion from solvent)
                #===================================================================================================
                (df['GDEL'], ddf['GDEL']) = pymbar.exp.EXPGauss(w_F)

            if any(name == m for m in ['IEXP', 'GINS', 'BAR', 'UBAR', 'RBAR']):
                w_R = u_kln[k+1,k,0:N_k[k+1]] - u_kln[k+1,k+1,0:N_k[k+1]]

            if name == 'IEXP':
                #===================================================================================================
                # Estimate free energy difference with Reverse-direction EXP (in this case, insertion into solvent).
                #===================================================================================================
                (rdf,rddf) = pymbar.exp.EXP(w_R)
                (df['IEXP'], ddf['IEXP']) = (-rdf,rddf)

            if name == 'GINS':
                #===================================================================================================
                # Estimate free energy difference with a Gaussian estimate of EXP (in this case, insertion into solvent)
                #===================================================================================================
                (rdf,rddf) = pymbar.exp.EXPGauss(w_R)
                (df['GINS'], ddf['GINS']) = (-rdf,rddf)

            if name == 'BAR':
                #===================================================================================================
                # Estimate free energy difference with BAR; use w_F and w_R computed above.
                #===================================================================================================
                (df['BAR'], ddf['BAR']) = pymbar.bar.BAR(w_F, w_R, relative_tolerance=P.relative_tolerance, verbose = P.verbose)

            if name == 'UBAR':
                #===================================================================================================
                # Estimate free energy difference with unoptimized BAR -- assume dF is zero, and just do one evaluation
                #===================================================================================================
                (df['UBAR'], ddf['UBAR']) = pymbar.bar.BAR(w_F, w_R, verbose = P.verbose,iterated_solution=False)

            if name == 'RBAR':
                #===================================================================================================
                # Estimate free energy difference with Unoptimized BAR over range of free energy values, and choose the one
                # that is self consistently best.
                #===================================================================================================
                min_diff = 1E6
                best_udf = 0
                for trial_udf in range(-10,10,1):
                    (udf, uddf) = pymbar.bar.BAR(w_F, w_R, DeltaF=trial_udf, iterated_solution=False, verbose=P.verbose)
                    diff = numpy.abs(udf - trial_udf)
                    if (diff < min_diff):
                        best_udf = udf
                        best_uddf = uddf
                        min_diff = diff
                (df['RBAR'], ddf['RBAR']) = (best_udf,best_uddf)

            if name == 'MBAR':
                #===================================================================================================
                # Store the MBAR free energy difference (already estimated above) properly, i.e. by state.
                #===================================================================================================
                (df['MBAR'], ddf['MBAR']) =  Deltaf_ij[k,k+1], dDeltaf_ij[k,k+1]

        df_allk = numpy.append(df_allk,df)
        ddf_allk = numpy.append(ddf_allk,ddf)

    return df_allk, ddf_allk

#===================================================================================================
# FUNCTIONS: All done with calculations; summarize and print stats.
#===================================================================================================

<<<<<<< HEAD
def totalEnergies(lv, lchange, dlam, std_dhdl, cubspl, Deltaf_ij, dDeltaf_ij,
                  df_allk, ddf_allk):

    K, n_components = lv.shape

    # Count up the charging states.
    startcoul = 0
    endcoul = 0
    startvdw = 0
    endvdw = 0
    for lv_n in ['vdw','coul','fep']:
        if lv_n in P.lv_names:
            _ndx_char = P.lv_names.index(lv_n)
            lv_char = lv[:, _ndx_char]
            if not (lv_char == lv_char[0]).all():
                if lv_n == 'vdw':
                    endvdw = (lv_char != 1).sum()
                if lv_n == 'fep':
                    endcoul = (lv_char != 1).sum()
                    ndx_char = P.lv_names.index(lv_n)
                if lv_n == 'coul':
                    endcoul = (lv_char != 1).sum()
                    ndx_char = P.lv_names.index(lv_n)

    # Figure out if coulomb section comes before or after vdw section
    if endcoul > endvdw:
        startcoul = endvdw
        startvdw = 0
    else:
        startcoul = 0
        startvdw = endcoul

    segments      = ['Coulomb'  , 'vdWaals'  , 'TOTAL']
    segmentstarts = [startcoul  , startvdw   , 0      ]
    segmentends   = [endcoul    , endvdw     , K-1    ]
    dFs  = []
    ddFs = []

    # Perform the energy segmentation; be pedantic about the TI cumulative ddF's (see Section 3.1 of the paper).
    for i in range(len(segments)):
        segment = segments[i]; segstart = segmentstarts[i]; segend = segmentends[i]
        dF  = dict.fromkeys(P.methods, 0)
        ddF = dict.fromkeys(P.methods, 0)

        for name in P.methods:
            if name == 'MBAR':
                dF['MBAR']  =  Deltaf_ij[segstart, segend]
                ddF['MBAR'] = dDeltaf_ij[segstart, segend]

            elif name[0:2] == 'TI':
                for k in range(segstart, segend):
                    dF[name] += df_allk[k][name]

                if segment == 'Coulomb':
                    jlist = [ndx_char] if endcoul>0 else []
                elif segment == 'vdWaals':
                    jlist = []
                elif segment == 'TOTAL':
                    jlist = range(n_components)

                for j in jlist:
                    lj = lchange[:,j]
                    if not (lj == False).all(): # handle the all-zero lv column
                        if name == 'TI-CUBIC':
                            ddF[name] += numpy.dot((cubspl[j].wsum)**2,std_dhdl[lj,j]**2)
                        elif name == 'TI':
                            h = numpy.trim_zeros(dlam[:,j])
                            wsum = 0.5*(numpy.append(h,0) + numpy.append(0,h))
                            ddF[name] += numpy.dot(wsum**2,std_dhdl[lj,j]**2)
                ddF[name] = numpy.sqrt(ddF[name])

            else:
                for k in range(segstart,segend):
                    dF[name] += df_allk[k][name]
                    ddF[name] += (ddf_allk[k][name])**2
                ddF[name] = numpy.sqrt(ddF[name])

        dFs.append(dF)
        ddFs.append(ddF)

    for name in P.methods: # 'vdWaals' = 'TOTAL' - 'Coulomb'
        ddFs[1][name] = (ddFs[2][name]**2 - ddFs[0][name]**2)**0.5

    # Display results.
    def printLine(str1, str2, d1=None, d2=None):
        """Fills out the results table linewise."""
        text = str1

        for name in P.methods:
            if d1 == 'plain':
                text += ' ' + str2
            if d1 == 'name':
                text += ' ' + str2 % (name, P.units)
            if d1 and d2:
                text += ' ' + str2 % (d1[name]/P.beta_report,
                                      d2[name]/P.beta_report)
        outtext.append(text + '\n')

        return

    d = P.decimal
    str_dash  = (d+7 + 6 + d+2)*'-'
    str_dat   = ('X%d.%df  +-  X%d.%df' % (d+7, d, d+2, d)).replace('X', '%')
    str_names = ('X%ds X-%ds' % (d+6, d+8)).replace('X', '%')
    outtext = []
    printLine(12*'-', str_dash, 'plain')
    printLine('%-12s' % '   States', str_names, 'name')
    printLine(12*'-', str_dash, 'plain')

    for k in range(K-1):
        printLine('%4d -- %-4d' % (k, k+1), str_dat, df_allk[k], ddf_allk[k])
    printLine(12*'-', str_dash, 'plain')

    remark = ["",  "A remark on the energy components interpretation: ",
              " 'vdWaals' is computed as 'TOTAL' - 'Coulomb', where ",
              " 'Coulomb' is found as the free energy change between ",
              " the states defined by the lambda vectors (0,0,...,0) ",
              " and (1,0,...,0), the only varying vector component ",
              " being either 'coul-lambda' or 'fep-lambda'. "]

    w = 12 + (1+len(str_dash))*len(P.methods)
    str_align = '{:I^%d}\n' % w

    if len(P.lv_names) > 1:
        for i in range(len(segments)):
            printLine('%9s:  ' % segments[i], str_dat, dFs[i], ddFs[i])
        for i in remark:
            logger.info(str_align.replace('I', ' ').format(i))
    else:
        printLine('%9s:  ' % segments[-1], str_dat, dFs[-1], ddFs[-1])

    with open(os.path.join(P.output_directory, consts.RESULTS_FILE), 'w') as \
         outfile:
        outfile.write('# Command line: %s\n\n' % ' '.join(sys.argv) )
        outfile.writelines(outtext)

    P.datafile_directory = os.getcwd()
    P.ddf_allk = ddf_allk
    P.df_allk  = df_allk
    P.ddFs     = ddFs
    P.dFs      = dFs

    with open(os.path.join(P.output_directory, consts.RESULTS_PICKLE), 'w') as \
         outfile:
        pickle.dump(P, outfile)

    outtext.append('\n' + w*'*' + '\n')

    for i in (' The above table has been stored in ',
              ' ' + P.output_directory + '/%s ' % consts.RESULTS_FILE,
              ' while the full-precision data ',
              ' (along with the simulation profile) in ',
              ' ' + P.output_directory + '/%s ' % consts.RESULTS_PICKLE):
        outtext.append(str_align.format('{:^40}'.format(i)))

    outtext.append('\n' + w*'*')

    logger.info(''.join(outtext))

    return
=======
def totalEnergies():

   # Count up the charging states.
   startcoul = 0
   endcoul = 0
   startvdw = 0
   endvdw = 0
   for lv_n in ['vdw','coul','fep']:
      if lv_n in P.lv_names:
         _ndx_char = P.lv_names.index(lv_n)
         lv_char = lv[:, _ndx_char]
         if not (lv_char == lv_char[0]).all():
            if lv_n == 'vdw':
                endvdw = (lv_char != 1).sum()
            if lv_n == 'fep':
                endcoul = (lv_char != 1).sum() #Why is this lumped with coul?
                ndx_char = P.lv_names.index(lv_n)
            if lv_n == 'coul':
                endcoul = (lv_char != 1).sum()
                ndx_char = P.lv_names.index(lv_n)
   # Figure out where Coulomb section is, if it is present.
   if endcoul > endvdw:
      #If it comes after the vdW section, for now assume it follows vdW (will need correcting for case where they are mixed together)
      startcoul = endvdw
      startvdw = 0
   elif startcoul==endcoul:
      #There is no coulomb section
      if P.verbose: print "No Coulomb transformation present."
      pass    
   else:
      startcoul = 0
      startvdw = endcoul

   segments      = ['Coulomb'  , 'vdWaals'  , 'TOTAL']
   segmentstarts = [startcoul  , startvdw   , 0      ]
   segmentends   = [min(endcoul,K-1)    , min(endvdw,K-1)     , K-1    ]
   dFs  = []
   ddFs = []

   # Perform the energy segmentation; be pedantic about the TI cumulative ddF's (see Section 3.1 of the paper).
   for i in range(len(segments)):
      segment = segments[i]; segstart = segmentstarts[i]; segend = segmentends[i]
      dF  = dict.fromkeys(P.methods, 0)
      ddF = dict.fromkeys(P.methods, 0)

      for name in P.methods:
         if name == 'MBAR':
            dF['MBAR']  =  Deltaf_ij[segstart, segend]
            ddF['MBAR'] = dDeltaf_ij[segstart, segend]

         elif name[0:2] == 'TI':
            for k in range(segstart, segend):
               dF[name] += df_allk[k][name]

            if segment == 'Coulomb':
               jlist = [ndx_char] if endcoul>0 else []
            elif segment == 'vdWaals':
               jlist = []
            elif segment == 'TOTAL':
               jlist = range(n_components)

            for j in jlist:
               lj = lchange[:,j]
               if not (lj == False).all(): # handle the all-zero lv column
                  if name == 'TI-CUBIC':
                     ddF[name] += numpy.dot((cubspl[j].wsum)**2,std_dhdl[lj,j]**2)
                  elif name == 'TI':
                     h = numpy.trim_zeros(dlam[:,j])
                     wsum = 0.5*(numpy.append(h,0) + numpy.append(0,h))
                     ddF[name] += numpy.dot(wsum**2,std_dhdl[lj,j]**2)
            ddF[name] = numpy.sqrt(ddF[name])

         else:
            for k in range(segstart,segend):
               dF[name] += df_allk[k][name]
               ddF[name] += (ddf_allk[k][name])**2
            ddF[name] = numpy.sqrt(ddF[name])

      dFs.append(dF)
      ddFs.append(ddF)

   for name in P.methods: # 'vdWaals' = 'TOTAL' - 'Coulomb'
      ddFs[1][name] = (ddFs[2][name]**2 - ddFs[0][name]**2)**0.5

   # Display results.
   def printLine(str1, str2, d1=None, d2=None):
      """Fills out the results table linewise."""
      print str1,
      text = str1
      for name in P.methods:
         if d1 == 'plain':
            print str2,
            text += ' ' + str2
         if d1 == 'name':
            print str2 % (name, P.units),
            text += ' ' + str2 % (name, P.units)
         if d1 and d2:
            print str2 % (d1[name]/P.beta_report, d2[name]/P.beta_report),
            text += ' ' + str2 % (d1[name]/P.beta_report, d2[name]/P.beta_report)
      print ''
      outtext.append(text + '\n')
      return

   d = P.decimal
   str_dash  = (d+7 + 6 + d+2)*'-'
   str_dat   = ('X%d.%df  +-  X%d.%df' % (d+7, d, d+2, d)).replace('X', '%')
   str_names = ('X%ds X-%ds' % (d+6, d+8)).replace('X', '%')
   outtext = []
   printLine(12*'-', str_dash, 'plain')
   printLine('%-12s' % '   States', str_names, 'name')
   printLine(12*'-', str_dash, 'plain')
   for k in range(K-1):
      printLine('%4d -- %-4d' % (k, k+1), str_dat, df_allk[k], ddf_allk[k])
   printLine(12*'-', str_dash, 'plain')
   remark = ["",  "A remark on the energy components interpretation: ",
             " 'vdWaals' is computed as 'TOTAL' - 'Coulomb', where ",
	     " 'Coulomb' is found as the free energy change between ",
	     " the states defined by the lambda vectors (0,0,...,0) ",
	     " and (1,0,...,0), the only varying vector component ",
	     " being either 'coul-lambda' or 'fep-lambda'. "]
   w = 12 + (1+len(str_dash))*len(P.methods)
   str_align = '{:I^%d}' % w
   if len(P.lv_names)>1:
      for i in range(len(segments)):
         printLine('%9s:  ' % segments[i], str_dat, dFs[i], ddFs[i])
      for i in remark:
         print str_align.replace('I', ' ').format(i)
   else:
      printLine('%9s:  ' % segments[-1], str_dat, dFs[-1], ddFs[-1])
   # Store results.
   outfile = open(os.path.join(P.output_directory, 'results.txt'), 'w')
   outfile.write('# Command line was: %s\n\n' % ' '.join(sys.argv) )
   outfile.writelines(outtext)
   outfile.close()

   P.datafile_directory = os.getcwd()
   P.when_analyzed = ttt_time.asctime()
   P.ddf_allk = ddf_allk
   P.df_allk  = df_allk
   P.ddFs     = ddFs
   P.dFs      = dFs

   outfile = open(os.path.join(P.output_directory, 'results.pickle'), 'w')
   pickle.dump(P, outfile)
   outfile.close()

   print '\n'+w*'*'
   for i in [" The above table has been stored in ", " "+P.output_directory+"/results.txt ",
      " while the full-precision data ", " (along with the simulation profile) in ", " "+P.output_directory+"/results.pickle "]:
      print str_align.format('{:^40}'.format(i))
   print w*'*'

   return
>>>>>>> 27c5ffc8

#===================================================================================================
# FUNCTIONS: Free energy change vs. simulation time. Called by the -f flag.
#===================================================================================================

<<<<<<< HEAD
def dF_t(K, shape, dhdlt, u_klt, nsnapshots, Deltaf_ij, dDeltaf_ij):

    def plotdFvsTime(f_ts, r_ts, F_df, R_df, F_ddf, R_ddf):
        """Plots the free energy change computed using the equilibrated snapshots between the proper target time frames (f_ts and r_ts)
        in both forward (data points are stored in F_df and F_ddf) and reverse (data points are stored in R_df and R_ddf) directions."""
        fig = pl.figure(figsize=(8,6))
        ax = fig.add_subplot(111)
        pl.setp(ax.spines['bottom'], color='#D2B9D3', lw=3, zorder=-2)
        pl.setp(ax.spines['left'], color='#D2B9D3', lw=3, zorder=-2)
        for dire in ['top', 'right']:
            ax.spines[dire].set_color('none')
        ax.xaxis.set_ticks_position('bottom')
        ax.yaxis.set_ticks_position('left')

        max_fts = max(f_ts)
        rr_ts = [aa/max_fts for aa in f_ts[::-1]]
        f_ts = [aa/max_fts for aa in f_ts]
        r_ts = [aa/max_fts for aa in r_ts]

        line0  = pl.fill_between([r_ts[0], f_ts[-1]], R_df[0]-R_ddf[0], R_df[0]+R_ddf[0], color='#D2B9D3', zorder=-5)
        for i in range(len(f_ts)):
            line1 = pl.plot([f_ts[i]]*2, [F_df[i]-F_ddf[i], F_df[i]+F_ddf[i]], color='#736AFF', ls='-', lw=3, solid_capstyle='round', zorder=1)
        line11 = pl.plot(f_ts, F_df, color='#736AFF', ls='-', lw=3, marker='o', mfc='w', mew=2.5, mec='#736AFF', ms=12, zorder=2)

        for i in range(len(rr_ts)):
            line2 = pl.plot([rr_ts[i]]*2, [R_df[i]-R_ddf[i], R_df[i]+R_ddf[i]], color='#C11B17', ls='-', lw=3, solid_capstyle='round', zorder=3)
        line22 = pl.plot(rr_ts, R_df, color='#C11B17', ls='-', lw=3, marker='o', mfc='w', mew=2.5, mec='#C11B17', ms=12, zorder=4)

        pl.xlim(r_ts[0], f_ts[-1])

        pl.xticks(r_ts[::2] + f_ts[-1:], fontsize=10)
        pl.yticks(fontsize=10)

        leg = pl.legend((line1[0], line2[0]), (r'$Forward$', r'$Reverse$'), loc=9, prop=FP(size=18), frameon=False)
        pl.xlabel(r'$\mathrm{Fraction\/of\/the\/simulation\/time}$', fontsize=16, color='#151B54')
        pl.ylabel(r'$\mathrm{\Delta G\/%s}$' % P.units, fontsize=16, color='#151B54')
        pl.xticks(f_ts, ['%.2f' % i for i in f_ts])
        pl.tick_params(axis='x', color='#D2B9D3')
        pl.tick_params(axis='y', color='#D2B9D3')
        pl.savefig(os.path.join(P.output_directory, consts.DF_T_PDF))
        pl.close(fig)
        return

    if not 'MBAR' in P.methods:
        log_and_raise('Current version of the dF(t) analysis works with '
                      'MBAR only and the method is not found in the list.',
                      GeneralException)
    if not (P.snap_size[0] == numpy.array(P.snap_size)).all(): # this could be circumvented
        log_and_raise("The snapshot interval isn't the same for all the "
                      "files; cannot perform the dF(t) analysis.",
                      GeneralException)

    # Define a list of bForwrev equidistant time frames at which the free energy is to be estimated; count up the snapshots embounded between the time frames.
    n_tf = P.bForwrev + 1
    nss_tf = numpy.zeros([n_tf, K], int)
    increment = 1./(n_tf-1)
    if P.bExpanded:
        from collections import Counter # for counting elements in an array
        tf = numpy.arange(0,1+increment,increment)*(numpy.sum(nsnapshots)-1)+1
        tf[0] = 0
        for i in range(n_tf-1):
            nss = Counter(extract_states[tf[i]:tf[i+1]])
            nss_tf[i+1] = numpy.array([nss[j] for j in range(K)])
    else:
        tf = numpy.arange(0,1+increment,increment)*(max(nsnapshots)-1)+1
        tf[0] = 0
        for i in range(n_tf-1):
            nss_tf[i+1] = numpy.array([min(j, tf[i+1]) for j in nsnapshots]) - numpy.sum(nss_tf[:i+1],axis=0)

    # Define the real time scale (in ps) rather than a snapshot sequence.
    ts = ["%.1f" % ((i-(i!=tf[0]))*P.snap_size[0] + P.equiltime) for i in tf]
    # Initialize arrays to store data points to be plotted.
    F_df  = numpy.zeros(n_tf-1, float)
    F_ddf = numpy.zeros(n_tf-1, float)
    R_df  = numpy.zeros(n_tf-1, float)
    R_ddf = numpy.zeros(n_tf-1, float)
    # Store the MBAR energy that accounts for all the equilibrated snapshots (has already been computed in the previous section).
    F_df[-1], F_ddf[-1] = (Deltaf_ij[0,K-1]/P.beta_report, dDeltaf_ij[0,K-1]/P.beta_report)
    R_df[0], R_ddf[0]   = (Deltaf_ij[0,K-1]/P.beta_report, dDeltaf_ij[0,K-1]/P.beta_report)
    # Do the forward analysis.
    logger.info('Forward dF(t) analysis...\nEstimating the free energy change '
                'using he data up to')
    sta = nss_tf[0]
    for i in range(n_tf-2):
        logger.info('%60s ps...' % ts[i+1])
        fin = numpy.sum(nss_tf[:i+2],axis=0)
        _, N_k, u_kln = uncorrelate(shape, dhdlt, u_klt, nss_tf[0],
                                    numpy.sum(nss_tf[:i+2],axis=0))
        F_df[i], F_ddf[i] = estimatewithMBAR(K, u_kln, N_k, P.relative_tolerance)

    # Do the reverse analysis.
    logger.info('Reverse dF(t) analysis...\nUsing the data starting from')

    fin = numpy.sum(nss_tf[:],axis=0)
    for i in range(n_tf-2):
        logger.info('%34s ps...' % ts[i+1])
        sta = numpy.sum(nss_tf[:i+2],axis=0)
        _, N_k, u_kln = uncorrelate(shape, dhdlt, u_klt, sta, fin)
        R_df[i+1], R_ddf[i+1] = estimatewithMBAR(K, u_kln, N_k, P.relative_tolerance)

    logger.info('\n  The free energies %s evaluated by using the trajectory '
                'snaphots corresponding to various time intervals for both '
                'the reverse and forward (in parentheses) direction.\n' %
                P.units)
    logger.info('%s\n %20s %19s %20s\n%s' %
                (70*'-', 'Time interval, ps', 'Reverse', 'Forward', 70*'-'))
    logger.info('%10s -- %s\n%10s -- %-10s %11.3f +- %5.3f %16s\n' %
                (ts[0], ts[-1], '('+ts[0], ts[0]+')', R_df[0], R_ddf[0],
                 'XXXXXX'))

    for i in range(1, len(ts)-1):
        logger.info('%10s -- %s\n%10s -- %-10s %11.3f +- %5.3f %11.3f +- %5.3f\n'
                    % (ts[i], ts[-1], '('+ts[0], ts[i]+')', R_df[i], R_ddf[i],
                       F_df[i-1], F_ddf[i-1]))

    logger.info("%10s -- %s\n%10s -- %-10s %16s %15.3f +- %5.3f\n%s" %
                (ts[-1], ts[-1], '('+ts[0], ts[-1]+')', 'XXXXXX', F_df[-1],
                 F_ddf[-1], 70*'-'))

    # Plot the forward and reverse dF(t); store the data points in the text file.
    logger.info('Plotting data to the file %s...\n' % consts.DF_T_PDF)

    plotdFvsTime([float(i) for i in ts[1:]], [float(i) for i in ts[:-1]], F_df, R_df, F_ddf, R_ddf)

    outtext = ["%12s %10s %-10s %17s %10s %s\n" %
               ('Time (ps)', 'Forward', P.units, 'Time (ps)', 'Reverse',
                P.units)]
    outtext+= ["%10s %11.3f +- %5.3f %18s %11.3f +- %5.3f\n" %
               (ts[1:][i], F_df[i], F_ddf[i], ts[:-1][i], R_df[i], R_ddf[i])
               for i in range(len(F_df))]

    with open(os.path.join(P.output_directory, consts.DF_T_FILE), 'w') as \
         outfile:
        outfile.writelines(outtext)

    return
=======
def dF_t():

   def plotdFvsTime(f_ts, r_ts, F_df, R_df, F_ddf, R_ddf):
      """Plots the free energy change computed using the equilibrated snapshots between the proper target time frames (f_ts and r_ts)
      in both forward (data points are stored in F_df and F_ddf) and reverse (data points are stored in R_df and R_ddf) directions."""
      fig = pl.figure(figsize=(8,6))
      ax = fig.add_subplot(111)
      pl.setp(ax.spines['bottom'], color='#D2B9D3', lw=3, zorder=-2)
      pl.setp(ax.spines['left'], color='#D2B9D3', lw=3, zorder=-2)
      for dire in ['top', 'right']:
         ax.spines[dire].set_color('none')
      ax.xaxis.set_ticks_position('bottom')
      ax.yaxis.set_ticks_position('left')

      max_fts = max(f_ts)
      rr_ts = [aa/max_fts for aa in f_ts[::-1]]
      f_ts = [aa/max_fts for aa in f_ts]
      r_ts = [aa/max_fts for aa in r_ts]

      line0  = pl.fill_between([r_ts[0], f_ts[-1]], R_df[0]-R_ddf[0], R_df[0]+R_ddf[0], color='#D2B9D3', zorder=-5)
      for i in range(len(f_ts)):
         line1 = pl.plot([f_ts[i]]*2, [F_df[i]-F_ddf[i], F_df[i]+F_ddf[i]], color='#736AFF', ls='-', lw=3, solid_capstyle='round', zorder=1)
      line11 = pl.plot(f_ts, F_df, color='#736AFF', ls='-', lw=3, marker='o', mfc='w', mew=2.5, mec='#736AFF', ms=12, zorder=2)

      for i in range(len(rr_ts)):
         line2 = pl.plot([rr_ts[i]]*2, [R_df[i]-R_ddf[i], R_df[i]+R_ddf[i]], color='#C11B17', ls='-', lw=3, solid_capstyle='round', zorder=3)
      line22 = pl.plot(rr_ts, R_df, color='#C11B17', ls='-', lw=3, marker='o', mfc='w', mew=2.5, mec='#C11B17', ms=12, zorder=4)

      pl.xlim(r_ts[0], f_ts[-1])

      pl.xticks(r_ts[::2] + f_ts[-1:], fontsize=10)
      pl.yticks(fontsize=10)

      leg = pl.legend((line1[0], line2[0]), (r'$Forward$', r'$Reverse$'), loc=9, prop=FP(size=18), frameon=False)
      pl.xlabel(r'$\mathrm{Fraction\/of\/the\/simulation\/time}$', fontsize=16, color='#151B54')
      pl.ylabel(r'$\mathrm{\Delta G\/%s}$' % P.units, fontsize=16, color='#151B54')
      pl.xticks(f_ts, ['%.2f' % i for i in f_ts])
      pl.tick_params(axis='x', color='#D2B9D3')
      pl.tick_params(axis='y', color='#D2B9D3')
      pl.savefig(os.path.join(P.output_directory, 'dF_t.pdf'))
      pl.close(fig)
      return

   if not 'MBAR' in P.methods:
      parser.error("\nCurrent version of the dF(t) analysis works with MBAR only and the method is not found in the list.")
   if not (P.snap_size[0] == numpy.array(P.snap_size)).all(): # this could be circumvented
      parser.error("\nThe snapshot size isn't the same for all the files; cannot perform the dF(t) analysis.")

   # Define a list of bForwrev equidistant time frames at which the free energy is to be estimated; count up the snapshots embounded between the time frames.
   n_tf = P.bForwrev + 1
   nss_tf = numpy.zeros([n_tf, K], int)
   increment = 1./(n_tf-1)
   if P.bExpanded:
      from collections import Counter # for counting elements in an array
      #tf = numpy.arange(0,1+increment,increment)*(numpy.sum(nsnapshots)-1)+1
      tf = numpy.linspace(0.0, 1.0, n_tf)*(numpy.sum(nsnapshots)-1)+1
      tf[0] = 0
      for i in range(n_tf-1):
         nss = Counter(extract_states[tf[i]:tf[i+1]])
         nss_tf[i+1] = numpy.array([nss[j] for j in range(K)])
   else:
      #print "Increment:", increment
      #print "Max snapshots:", max(nsnapshots)
      #tf = numpy.arange(0,1+increment,increment)*(max(nsnapshots)-1)+1
      tf = numpy.linspace(0.0, 1.0, n_tf)*(max(nsnapshots)-1)+1
      #print tf, tf_new
      #print len(tf), len(tf_new)
      #print("Pausing."), raw_input()
      tf[0] = 0
      for i in range(n_tf-1):
         nss_tf[i+1] = numpy.array([min(j, tf[i+1]) for j in nsnapshots]) - numpy.sum(nss_tf[:i+1],axis=0)

   # Define the real time scale (in ps) rather than a snapshot sequence.
   ts = ["%.1f" % ((i-(i!=tf[0]))*P.snap_size[0] + P.equiltime) for i in tf]
   # Initialize arrays to store data points to be plotted.
   F_df  = numpy.zeros(n_tf-1, float)
   F_ddf = numpy.zeros(n_tf-1, float)
   R_df  = numpy.zeros(n_tf-1, float)
   R_ddf = numpy.zeros(n_tf-1, float)
   # Store the MBAR energy that accounts for all the equilibrated snapshots (has already been computed in the previous section).
   F_df[-1], F_ddf[-1] = (Deltaf_ij[0,K-1]/P.beta_report, dDeltaf_ij[0,K-1]/P.beta_report)
   R_df[0], R_ddf[0]   = (Deltaf_ij[0,K-1]/P.beta_report, dDeltaf_ij[0,K-1]/P.beta_report)
   # Do the forward analysis.
   print "Forward dF(t) analysis...\nEstimating the free energy change using the data up to"
   sta = nss_tf[0]
   for i in range(n_tf-2):
      print "%60s ps..." % ts[i+1]
      fin = numpy.sum(nss_tf[:i+2],axis=0)
      N_k, u_kln = uncorrelate(nss_tf[0], numpy.sum(nss_tf[:i+2],axis=0))
      F_df[i], F_ddf[i] = estimatewithMBAR(u_kln, N_k, P.relative_tolerance)
   # Do the reverse analysis.
   print "Reverse dF(t) analysis...\nUsing the data starting from"
   fin = numpy.sum(nss_tf[:],axis=0)
   for i in range(n_tf-2):
      print "%34s ps..." % ts[i+1]
      sta = numpy.sum(nss_tf[:i+2],axis=0)
      N_k, u_kln = uncorrelate(sta, fin)
      R_df[i+1], R_ddf[i+1] = estimatewithMBAR(u_kln, N_k, P.relative_tolerance)

   print """\n   The free energies %s evaluated by using the trajectory
   snaphots corresponding to various time intervals for both the
   reverse and forward (in parentheses) direction.\n""" % P.units
   print "%s\n %20s %19s %20s\n%s" % (70*'-', 'Time interval, ps','Reverse', 'Forward', 70*'-')
   print "%10s -- %s\n%10s -- %-10s %11.3f +- %5.3f %16s\n" % (ts[0], ts[-1], '('+ts[0], ts[0]+')', R_df[0], R_ddf[0], 'XXXXXX')
   for i in range(1, len(ts)-1):
      print "%10s -- %s\n%10s -- %-10s %11.3f +- %5.3f %11.3f +- %5.3f\n" % (ts[i], ts[-1], '('+ts[0], ts[i]+')', R_df[i], R_ddf[i], F_df[i-1], F_ddf[i-1])
   print "%10s -- %s\n%10s -- %-10s %16s %15.3f +- %5.3f\n%s" % (ts[-1], ts[-1], '('+ts[0], ts[-1]+')', 'XXXXXX', F_df[-1], F_ddf[-1], 70*'-')

   # Plot the forward and reverse dF(t); store the data points in the text file.
   print "Plotting data to the file dF_t.pdf...\n\n"
   plotdFvsTime([float(i) for i in ts[1:]], [float(i) for i in ts[:-1]], F_df, R_df, F_ddf, R_ddf)
   outtext = ["%12s %10s %-10s %17s %10s %s\n" % ('Time (ps)', 'Forward', P.units, 'Time (ps)', 'Reverse', P.units)]
   outtext+= ["%10s %11.3f +- %5.3f %18s %11.3f +- %5.3f\n" % (ts[1:][i], F_df[i], F_ddf[i], ts[:-1][i], R_df[i], R_ddf[i]) for i in range(len(F_df))]
   outfile = open(os.path.join(P.output_directory, 'dF_t.txt'), 'w'); outfile.writelines(outtext); outfile.close()
   return
>>>>>>> 27c5ffc8

#===================================================================================================
# FUNCTIONS: Free energy change breakdown (into lambda-pair dFs). Called by the -g flag.
#===================================================================================================

def plotdFvsLambda(lv, lchange, dlam, ave_dhdl, cubspl, df_allk, ddf_allk):

    K, n_components = lv.shape

    def plotdFvsLambda1():
        """Plots the free energy differences evaluated for each pair of adjacent states for all methods."""
        x = numpy.arange(len(df_allk))
        if x[-1]<8:
            fig = pl.figure(figsize = (8,6))
        else:
            fig = pl.figure(figsize = (len(x),6))
        width = 1./(len(P.methods)+1)
        elw = 30*width
        colors = {'TI':'#C45AEC', 'TI-CUBIC':'#33CC33', 'DEXP':'#F87431', 'IEXP':'#FF3030', 'GINS':'#EAC117', 'GDEL':'#347235', 'BAR':'#6698FF', 'UBAR':'#817339', 'RBAR':'#C11B17', 'MBAR':'#F9B7FF'}
        lines = tuple()
        for name in P.methods:
            y = [df_allk[i][name]/P.beta_report for i in x]
            ye = [ddf_allk[i][name]/P.beta_report for i in x]
            line = pl.bar(x+len(lines)*width, y, width, color=colors[name], yerr=ye, lw=0.1*elw, error_kw=dict(elinewidth=elw, ecolor='black', capsize=0.5*elw))
            lines += (line[0],)
        pl.xlabel('States', fontsize=12, color='#151B54')
        pl.ylabel('$\Delta G$ '+P.units, fontsize=12, color='#151B54')
        pl.xticks(x+0.5*width*len(P.methods), tuple(['%d--%d' % (i, i+1) for i in x]), fontsize=8)
        pl.yticks(fontsize=8)
        pl.xlim(x[0], x[-1]+len(lines)*width)
        ax = pl.gca()
        for dir in ['right', 'top', 'bottom']:
            ax.spines[dir].set_color('none')
        ax.yaxis.set_ticks_position('left')
        for tick in ax.get_xticklines():
            tick.set_visible(False)

        leg = pl.legend(lines, tuple(P.methods), loc=3, ncol=2, prop=FP(size=10), fancybox=True)
        leg.get_frame().set_alpha(0.5)
        pl.title('The free energy change breakdown', fontsize = 12)
        pl.savefig(os.path.join(P.output_directory, consts.DF_STATE_LONG_PDF),
                   bbox_inches='tight')
        pl.close(fig)
        return

    def plotdFvsLambda2(nb=10):
        """Plots the free energy differences evaluated for each pair of adjacent states for all methods.
        The layout is approximately 'nb' bars per subplot."""
        x = numpy.arange(len(df_allk))
        if len(x) < nb:
            return
        xs = numpy.array_split(x, len(x)/nb+1)
        mnb = max([len(i) for i in xs])
        fig = pl.figure(figsize = (8,6))
        width = 1./(len(P.methods)+1)
        elw = 30*width
        colors = {'TI':'#C45AEC', 'TI-CUBIC':'#33CC33', 'DEXP':'#F87431', 'IEXP':'#FF3030', 'GINS':'#EAC117', 'GDEL':'#347235', 'BAR':'#6698FF', 'UBAR':'#817339', 'RBAR':'#C11B17', 'MBAR':'#F9B7FF'}
        ndx = 1
        for x in xs:
            lines = tuple()
            ax = pl.subplot(len(xs), 1, ndx)
            for name in P.methods:
                y = [df_allk[i][name]/P.beta_report for i in x]
                ye = [ddf_allk[i][name]/P.beta_report for i in x]
                line = pl.bar(x+len(lines)*width, y, width, color=colors[name], yerr=ye, lw=0.05*elw, error_kw=dict(elinewidth=elw, ecolor='black', capsize=0.5*elw))
                lines += (line[0],)
            for dir in ['left', 'right', 'top', 'bottom']:
                if dir == 'left':
                    ax.yaxis.set_ticks_position(dir)
                else:
                    ax.spines[dir].set_color('none')
            pl.yticks(fontsize=10)
            ax.xaxis.set_ticks([])
            for i in x+0.5*width*len(P.methods):
                ax.annotate('$\mathrm{%d-%d}$' % (i, i+1), xy=(i, 0), xycoords=('data', 'axes fraction'), xytext=(0, -2), size=10, textcoords='offset points', va='top', ha='center')
            pl.xlim(x[0], x[-1]+len(lines)*width + (mnb - len(x)))
            ndx += 1
        leg = ax.legend(lines, tuple(P.methods), loc=0, ncol=2, prop=FP(size=8), title='$\mathrm{\Delta G\/%s\/}\mathit{vs.}\/\mathrm{lambda\/pair}$' % P.units, fancybox=True)
        leg.get_frame().set_alpha(0.5)
        pl.savefig(os.path.join(P.output_directory, consts.DF_STATE_PDF),
                   bbox_inches='tight')
        pl.close(fig)
        return

    def plotTI():
        """Plots the ave_dhdl array as a function of the lambda value.
        If (TI and TI-CUBIC in methods) -- plots the TI integration area and the TI-CUBIC interpolation curve,
        elif (only one of them in methods) -- plots the integration area of the method."""
        min_dl = dlam[dlam != 0].min()
        S = int(0.4/min_dl)
        fig = pl.figure(figsize = (8,6))
        ax = fig.add_subplot(1,1,1)
        ax.spines['bottom'].set_position('zero')
        ax.spines['top'].set_color('none')
        ax.spines['right'].set_color('none')
        ax.xaxis.set_ticks_position('bottom')
        ax.yaxis.set_ticks_position('left')

        for k, spine in ax.spines.items():
            spine.set_zorder(12.2)

        xs, ndx, dx = [0], 0, 0.001
        colors = ['r', 'g', '#7F38EC', '#9F000F', 'b', 'y']
        min_y, max_y = 0, 0

        lines = tuple()
        ## lv_names2 = [r'$Coulomb$', r'$vdWaals$'] ## for the paper
        lv_names2 = []
        for j in range(n_components):
            y = ave_dhdl[:,j]
            if not (y == 0).all():
                lv_names2.append(r'$%s$' % P.lv_names[j].capitalize())

        for j in range(n_components):
            y = ave_dhdl[:,j]
            if not (y == 0).all():
                #if not cubspl[j] == 0:

                # Get the coordinates.
                lj = lchange[:,j]
                x = lv[:,j][lj]
                y = y[lj]/P.beta_report

                if 'TI' in P.methods:
                    # Plot the TI integration area.
                    ss = 'TI'
                    for i in range(len(x)-1):
                        min_y = min(y.min(), min_y)
                        max_y = max(y.max(), max_y)
                        #pl.plot(x,y)
                        if i%2==0:
                            pl.fill_between(x[i:i+2]+ndx, 0, y[i:i+2], color=colors[ndx], alpha=1.0)
                        else:
                            pl.fill_between(x[i:i+2]+ndx, 0, y[i:i+2], color=colors[ndx], alpha=0.5)
                    xlegend = [-100*wnum for wnum in range(len(lv_names2))]
                    pl.plot(xlegend, [0*wnum for wnum in xlegend], ls='-', color=colors[ndx], label=lv_names2[ndx]) ## for the paper

                    if 'TI-CUBIC' in P.methods:
                        # Plot the TI-CUBIC interpolation curve.
                        ss += ' and TI-CUBIC'
                        xnew = numpy.arange(0, 1+dx, dx)
                        ynew = cubspl[j].interpolate(y, xnew)
                        min_y = min(ynew.min(), min_y)
                        max_y = max(ynew.max(), max_y)
                        pl.plot(xnew+ndx, ynew, color='#B6B6B4', ls ='-', solid_capstyle='round', lw=3.0)

                else:
                    # Plot the TI-CUBIC integration area.
                    ss = 'TI-CUBIC'
                    for i in range(len(x)-1):
                        xnew = numpy.arange(x[i], x[i+1]+dx, dx)
                        ynew = cubspl[j].interpolate(y, xnew)
                        ynew[0], ynew[-1] = y[i], y[i+1]
                        min_y = min(ynew.min(), min_y)
                        max_y = max(ynew.max(), max_y)
                        if i%2==0:
                            pl.fill_between(xnew+ndx, 0, ynew, color=colors[ndx], alpha=1.0)
                        else:
                            pl.fill_between(xnew+ndx, 0, ynew, color=colors[ndx], alpha=0.5)

                # Store the abscissa values and update the subplot index.
                xs += (x+ndx).tolist()[1:]
                ndx += 1

        # Make sure the tick labels are not overcrowded.
        xs = numpy.array(xs)
        dl_mat = numpy.array([xs-i for i in xs])
        ri = range(len(xs))

        def getInd(r=ri, z=[0]):
            primo = r[0]
            min_dl=ndx*0.02*2**(primo>10)
            if dl_mat[primo].max()<min_dl:
                return z
            for i in r:
                for j in range(len(xs)):
                    if dl_mat[i,j]>min_dl:
                        z.append(j)
                        return getInd(ri[j:], z)

        xt = [i if (i in getInd()) else '' for i in range(K)]
        pl.xticks(xs[1:], xt[1:], fontsize=10)
        pl.yticks(fontsize=10)
        #ax = pl.gca()
        #for label in ax.get_xticklabels():
        #   label.set_bbox(dict(fc='w', ec='None', alpha=0.5))

        # Remove the abscissa ticks and set up the axes limits.
        for tick in ax.get_xticklines():
            tick.set_visible(False)
        pl.xlim(0, ndx)
        min_y *= 1.01
        max_y *= 1.01
        pl.ylim(min_y, max_y)

        for i,j in zip(xs[1:], xt[1:]):
            pl.annotate(('%.2f' % (i-1.0 if i>1.0 else i) if not j=='' else ''), xy=(i, 0), xytext=(i, 0.01), size=10, rotation=90, textcoords=('data', 'axes fraction'), va='bottom', ha='center', color='#151B54')
        if ndx>1:
            lenticks = len(ax.get_ymajorticklabels()) - 1
            if min_y<0: lenticks -= 1
            if lenticks < 5:
                from matplotlib.ticker import AutoMinorLocator as AML
                ax.yaxis.set_minor_locator(AML())
        pl.grid(which='both', color='w', lw=0.25, axis='y', zorder=12)
        pl.ylabel(r'$\mathrm{\langle{\frac{ \partial U } { \partial \lambda }}\rangle_{\lambda}\/%s}$' % P.units, fontsize=20, color='#151B54')
        pl.annotate('$\mathit{\lambda}$', xy=(0, 0), xytext=(0.5, -0.05), size=18, textcoords='axes fraction', va='top', ha='center', color='#151B54')

        if not P.software == 'sire':
            lege = ax.legend(prop=FP(size=14), frameon=False, loc=1)

            # FIXME: this happens when TI_CUBIC without Ti
            if lege:
                for l in lege.legendHandles:
                    l.set_linewidth(10)

        pl.savefig(os.path.join(P.output_directory, consts.DHDL_TI_PDF))
        pl.close(fig)
        return

    plotdFvsLambda1()
    plotdFvsLambda2()

    if ('TI' in P.methods or 'TI-CUBIC' in P.methods):
        plotTI()

#===================================================================================================
# FUNCTIONS: The Curve-Fitting Method. Called by the -c flag.
#===================================================================================================

def plotCFM(K,u_kln, N_k, df_allk, ddf_allk, num_bins=100):
    """A graphical representation of what Bennett calls 'Curve-Fitting Method'."""

    def leaveTicksOnlyOnThe(xdir, ydir, axis):
        dirs = ['left', 'right', 'top', 'bottom']
        axis.xaxis.set_ticks_position(xdir)
        axis.yaxis.set_ticks_position(ydir)
        return

    def plotdg_vs_dU(yy, df_allk, ddf_allk):
        sq = (len(yy))**0.5
        h = int(sq)
        w = h + 1 + 1*(sq-h>0.5)
        scale = round(w/3., 1)+0.4 if len(yy)>13 else 1
        sf = numpy.ceil(scale*3) if scale>1 else 0
        fig = pl.figure(figsize = (8*scale,6*scale))
        matplotlib.rc('axes', facecolor = '#E3E4FA')
        matplotlib.rc('axes', edgecolor = 'white')
        if P.bSkipLambdaIndex:
            ks = [int(l) for l in P.bSkipLambdaIndex.split('-')]
            ks = numpy.delete(numpy.arange(K+len(ks)), ks)
        else:
            ks = range(K)
        for i, (xx_i, yy_i) in enumerate(yy):
            ax = pl.subplot(h, w, i+1)
            ax.plot(xx_i, yy_i, color='r', ls='-', lw=3, marker='o', mec='r')
            leaveTicksOnlyOnThe('bottom', 'left', ax)
            ax.locator_params(axis='x', nbins=5)
            ax.locator_params(axis='y', nbins=6)
            ax.fill_between(xx_i, df_allk[i]['BAR'] - ddf_allk[i]['BAR'], df_allk[i]['BAR'] + ddf_allk[i]['BAR'], color='#D2B9D3', zorder=-1)

            ax.annotate(r'$\mathrm{%d-%d}$' % (ks[i], ks[i+1]), xy=(0.5, 0.9), xycoords=('axes fraction', 'axes fraction'), xytext=(0, -2), size=14, textcoords='offset points', va='top', ha='center', color='#151B54', bbox = dict(fc='w', ec='none', boxstyle='round', alpha=0.5))
            pl.xlim(xx_i.min(), xx_i.max())
        pl.annotate(r'$\mathrm{\Delta U_{i,i+1}\/(reduced\/units)}$', xy=(0.5, 0.03), xytext=(0.5, 0), xycoords=('figure fraction', 'figure fraction'), size=20+sf, textcoords='offset points', va='center', ha='center', color='#151B54')
        pl.annotate(r'$\mathrm{\Delta g_{i+1,i}\/(reduced\/units)}$', xy=(0.06, 0.5), xytext=(0, 0.5), rotation=90, xycoords=('figure fraction', 'figure fraction'), size=20+sf, textcoords='offset points', va='center', ha='center', color='#151B54')
        pl.savefig(os.path.join(P.output_directory, consts.CFM_PDF))
        pl.close(fig)
        return

    def findOptimalMinMax(ar):
        c = zip(*numpy.histogram(ar, bins=10))
        thr = int(ar.size/8.)
        mi, ma = ar.min(), ar.max()
        for (i,j) in c:
            if i>thr:
                mi = j
                break
        for (i,j) in c[::-1]:
            if i>thr:
                ma = j
                break
        return mi, ma

    def stripZeros(a, aa, b, bb):
        z = numpy.array([a, aa[:-1], b, bb[:-1]])
        til = 0
        for i,j in enumerate(a):
            if j>0:
                til = i
                break
        z = z[:, til:]
        til = 0
        for i,j in enumerate(b[::-1]):
            if j>0:
                til = i
                break
        z = z[:, :len(a)+1-til]
        a, aa, b, bb = z
        return a, numpy.append(aa, 100), b, numpy.append(bb, 100)

    K = len(u_kln)
    yy = []
    for k in range(0, K-1):
        upto = min(N_k[k], N_k[k+1])
        righ = -u_kln[k,k+1, : upto]
        left = u_kln[k+1,k, : upto]
        min1, max1 = findOptimalMinMax(righ)
        min2, max2 = findOptimalMinMax(left)

        mi = min(min1, min2)
        ma = max(max1, max2)

        (counts_l, xbins_l) = numpy.histogram(left, bins=num_bins, range=(mi, ma))
        (counts_r, xbins_r) = numpy.histogram(righ, bins=num_bins, range=(mi, ma))

        counts_l, xbins_l, counts_r, xbins_r = stripZeros(counts_l, xbins_l, counts_r, xbins_r)
        counts_r, xbins_r, counts_l, xbins_l = stripZeros(counts_r, xbins_r, counts_l, xbins_l)

        with numpy.errstate(divide='ignore', invalid='ignore'):
            log_left = numpy.log(counts_l) - 0.5*xbins_l[:-1]
            log_righ = numpy.log(counts_r) + 0.5*xbins_r[:-1]
            diff = log_left - log_righ
        yy.append((xbins_l[:-1], diff))

    plotdg_vs_dU(yy, df_allk, ddf_allk)
    return


#===================================================================================================
# MAIN
#===================================================================================================

<<<<<<< HEAD
PAIRS_SEP = ':'
KEYVAL_SEP = '='

def split_key_pairs(strng):
    """Split a strng separated by PAIRS_SEP and KEYVAL_SEP."""

    result = {}

    for pairs in strng.split(PAIRS_SEP):
        pair = pairs.split(KEYVAL_SEP)
        lp = len(pair)

        if lp > 1:
            result[pair[0]] = pair[1]
        elif lp == 1:
            result[pair[0]] = True

    return result


def timer(func):
    """Simple decorator to time a function."""

    import time


    def wrapper(*args, **kwargs):
        stime = time.time()
        logger.info("Started on %s" % time.asctime())

        result = func(*args, **kwargs)

        etime = time.time()
        tm = int((etime - stime) / 60.0)
        th = int(tm / 60.0)
        ts = '%.2f' % (etime - stime - 60.0 * (tm + 60.0 * th))

        logger.info("\nTime spent: %s hours, %s minutes, and %s seconds.\n"
                    "Finished on %s" % (th, tm, ts, time.asctime()))

        return result

    return wrapper


@timer
def main(P):
    """
    The main command line routine.
    """

    logger.info('\n=== Alchemical Analysis %s ===\n\nCommand line: %s\n' %
          (__version__, ' '.join(sys.argv)))

    parser_options = split_key_pairs(P.parser_options)
    parser_name = P.software.title()
    parser_top = 'parsers'
    module = parser_top + '.' + P.software

    try:
        pkg = __import__(parser_top)

        if P.software not in pkg.KNOWN_PARSERS:
            raise ImportError

        parser = __import__(module, fromlist='*')
    except ImportError:
        log_and_raise('%s parser not implemented or not registered.' %
                      parser_name, SystemExit)
    else:
        logger.info('--- Parser %s starts ---\n' % parser_name)

        try:
            nsnapshots, lv, dhdlt, u_klt = parser.parse(P, parser_options)
        except ParserException as e:
            raise SystemExit(e)

        logger.info('--- Parser %s finished ---' % parser_name)


    # NOTE: parser may have changed P.methods -> may want to ask parser of
    #       supported methods befor actual parsing
    if P.overlap and not 'MBAR' in P.methods:
        logger.warn("MBAR is not in 'methods'; cannot plot the overlap "
                    "matrix.")
        P.overlap = False

    # FIXME: really need to test for FEP analysis
    if P.bCFM and (not 'MBAR' in P.methods or not 'BAR' in P.methods):
        logger.warn("BAR/MBAR are not in 'methods'; cannot perform "
              "Curve-Fitting-Method.")
        P.bCFM = False


    K, n_components = lv.shape

    # FIXME: need simpler logic to discern TI from FEP analysis
    if P.software in ('sire', 'gromacs', 'amber'):
        do_dhdl=True
    elif P.software == 'desmond':
        do_dhdl=False

    dhdl, N_k, u_kln = uncorrelate(lv.shape, dhdlt, u_klt,
                                   sta=numpy.zeros(K, int),
                                   fin=nsnapshots, do_dhdl=do_dhdl)

    # FIXME: break functions into TI and FEP functionality
    Deltaf_ij = dDeltaf_ij = lchange = dlam = ave_dhdl = std_dhdl = \
        cubspl = mapl = None

    # Estimate free energy difference with MBAR -- all states at once.
    if 'MBAR' in P.methods:
        Deltaf_ij, dDeltaf_ij = estimatewithMBAR(K, u_kln, N_k,
                                                 P.relative_tolerance,
                                                 regular_estimate=True)

    if 'TI' in P.methods or 'TI-CUBIC' in P.methods:
        lchange, dlam, ave_dhdl, std_dhdl = TIprelim(N_k, lv, dhdl)

    if 'TI-CUBIC' in P.methods:
        cubspl, mapl = getSplines(lv, lchange)

    logger.info('Estimating the free energy change with %s...' %
                ', '.join(P.methods).replace(', MBAR', '') )

    df_allk, ddf_allk = estimatePairs(N_k, lv.shape, lchange, dlam, ave_dhdl,
                                      std_dhdl, u_kln, cubspl, mapl,
                                      Deltaf_ij, dDeltaf_ij)

    totalEnergies(lv, lchange, dlam, std_dhdl, cubspl, Deltaf_ij,
                  dDeltaf_ij, df_allk, ddf_allk)

    if P.bForwrev:
        dF_t(K, lv.shape, dhdlt, u_klt, nsnapshots, Deltaf_ij, dDeltaf_ij)

    if P.breakdown:
        logger.info('Plotting the free energy breakdown figure...')
        plotdFvsLambda(lv, lchange, dlam, ave_dhdl, cubspl, df_allk,
                       ddf_allk)

    if P.bCFM and u_kln is not None:
        logger.info('Plotting the CFM figure...')

        if ('TI' in P.methods or 'TI-CUBIC' in P.methods):
            logger.info('Plotting the TI figure...')

        plotCFM(K, u_kln, N_k, df_allk, ddf_allk, 50)

=======
def main():

   global dhdlt
   global u_klt
   global P
   global K
   global n_components
   global pymbar
   global dhdl
   global N_k
   global lv
   global dlam
   global ave_dhdl
   global std_dhdl
   global lchange
   global cubspl
   global mapl
   global u_kln
   global Deltaf_ij
   global dDeltaf_ij
   global df_allk
   global ddf_allk
   global nsnapshots
   global pl
   global FP
   global matplotlib

   # Timing.
   stime = ttt_time.time()
   print "Started on %s" % ttt_time.asctime()
   print 'Command line was: %s\n' % ' '.join(sys.argv)

   # Simulation profile P (to be stored in 'results.pickle') will amass information about the simulation.
   P = parser.parse_args()[0]

   P.methods = getMethods(P.methods.upper())
   P.units, P.beta, P.beta_report = checkUnitsAndMore(P.units)

   if (numpy.array([P.bForwrev, P.breakdown, P.bCFM, P.overlap]) != 0).any():
      import matplotlib # 'matplotlib-1.1.0-1'; errors may pop up when using an earlier version. Add a version check?
      matplotlib.use('Agg')
      import matplotlib.pyplot as pl
      from matplotlib.font_manager import FontProperties as FP

   if P.software.title() == 'Gromacs':
      import parser_gromacs
      nsnapshots, lv, dhdlt, u_klt = parser_gromacs.readDataGromacs(P)
   elif P.software.title() == 'Sire':
      import parser_sire
      nsnapshots, lv, dhdlt, u_klt = parser_sire.readDataSire(P)
   elif P.software.title() == 'Amber':
      import parser_amber
      nsnapshots, lv, dhdlt, u_klt = parser_amber.readDataAmber(P)
   elif P.software.title() == 'Desmond':
       import parser_desmond
       #NML: Desmond FEP jobs will always output with these names
       P.prefix='gibbs'
       P.suffix='dE'
       P.methods=['BAR'] #Given only dE of adj Lambdas, limiting to BAR only
       nsnapshots, lv, u_klt = parser_desmond.readDataDesmond(P)
   else:
      from inspect import currentframe, getframeinfo
      lineno = getframeinfo(currentframe()).lineno
      print "\n\n%s\n Looks like there is no yet proper parser to process your files. \n Please modify lines %d and %d of this script.\n%s\n\n" % (78*"*", lineno+3, lineno+4, 78*"*")
      #### LINES TO BE MODIFIED
      #import YOUR_OWN_FILE_PARSER
      #nsnapshots, lv, dhdlt, u_klt = YOUR_OWN_FILE_PARSER.yourDataParser(*args, **kwargs)
      #### All the four are numpy arrays.
      #### lv           is the array of lambda vectors.
      #### nsnapshots   is the number of equilibrated snapshots per each state.
      #### dhdlt[k,n,t] is the derivative of energy component n with respect to state k of snapshot t
      #### u_klt[k,m,t] is the reduced potential energy of snapshot t of state k evaluated at state m

   K, n_components = lv.shape
   lchange = get_lchange(lv)
   if (numpy.array(['Sire','Gromacs', 'Amber']) == P.software.title()).any():
      dhdl, N_k, u_kln = uncorrelate(sta=numpy.zeros(K, int), fin=nsnapshots, do_dhdl=True)
   elif P.software.title() == 'Desmond':
      N_k, u_kln = uncorrelate(sta=numpy.zeros(K, int), fin=nsnapshots, do_dhdl=False)
   # Estimate free energy difference with MBAR -- all states at once.
   if 'MBAR' in P.methods:
      Deltaf_ij, dDeltaf_ij = estimatewithMBAR(u_kln, N_k, P.relative_tolerance, regular_estimate=True)

   # The TI preliminaries.
   if ('TI' in P.methods or 'TI-CUBIC' in P.methods):
      dlam, ave_dhdl, std_dhdl = TIprelim(lv)
   if 'TI-CUBIC' in P.methods:
      cubspl, mapl = getSplines(lchange)

   # Call other methods. Print stats. Store results.
   df_allk, ddf_allk = estimatePairs()
   totalEnergies()

   # Plot figures.
   if P.bForwrev:
      dF_t()
   if P.breakdown:
      plotdFvsLambda()
   if P.bCFM:
      if not (u_kln is None):
         plotCFM(u_kln, N_k, 50)

   print "\nTime spent: %s hours, %s minutes, and %s seconds.\nFinished on %s" % timeStatistics(stime)
>>>>>>> 27c5ffc8

if __name__ == "__main__":
    import argparse

    import logging


    hdlr = logging.StreamHandler(sys.stdout)
    hdlr.setFormatter(MyFormatter())
    logger.addHandler(hdlr)

    parser = argparse.ArgumentParser(description=
       'An open tool implementing some recommended practices for analyzing '
       'alchemical free energy calculations.',
       formatter_class=argparse.ArgumentDefaultsHelpFormatter)

    parser.add_argument('-a', '--software', help="Package's name the data "
                        "files come from.", default='Gromacs',
                        choices=('Gromacs', 'Sire',  'Desmond', 'AMBER'))
    parser.add_argument('-c', '--cfm', dest='bCFM', help=
                        'The Curve-Fitting-Method-based consistency inspector.',
                        action='store_true')
    parser.add_argument('-d', '--dir', dest='datafile_directory', help=
                        'Directory in which data files are stored.',
                        default='.', metavar = 'DIR')
    parser.add_argument('-f', '--forwrev', dest='bForwrev', help=
                        'Plotting the free energy change as a function of time '
                        'in both directions. The number of time points (an '
                        'integer) is to be followed the flag.',
                        default=0, type=int, metavar='N')
    parser.add_argument('-g', '--breakdown', help='Plotting the free energy '
                        'differences evaluated for each pair of adjacent '
                        'states for all methods.', action='store_true')
    parser.add_argument('-i', '--threshold', dest='uncorr_threshold', help=
                        'Proceed with correlated samples if the number of '
                        'uncorrelated samples is found to be less than this '
                        'number. If 0 is given, the time series analysis will '
                        'not be performed at all.', default=50,
                        type=int, metavar='N')
    parser.add_argument('-k', '--koff', dest='bSkipLambdaIndex', help=
                        'Give a string of lambda indices separated by \'-\' '
                        'and they will be removed from the analysis. (Another '
                        'approach is to have only the files of interest '                               'present in the directory).', default='',
                        metavar='SKIP')
    parser.add_argument('-m', '--methods', help=
                        'A list of the methods to esitimate the free energy '
                        'with. Default: [TI, TI-CUBIC, DEXP, IEXP, BAR, MBAR]. '
                        'To add/remove methods to the above list provide a '
                        'string formed of the method strings preceded with '
                        '+/-. For example, \'-ti_cubic+gdel\' will turn '
                        'methods into %s. \'ti_cubic+gdel\', on the other '
                        'hand, will call [TI-CUBIC, GDEL]. \'all\' calls the '
                        'full list of supported methods: %s.' %
                        (list(consts.DEFAULT_METHODS),
                         list(consts.ALL_METHODS)), default='')
    parser.add_argument('-n', '--uncorr', help="The observable to be used for "
                        "the autocorrelation analysis; either 'dhdl' "
                        "(default) or 'dE'. In the latter case the energy "
                        "differences dE_{i,i+1} (dE_{i,i-1} for the last "
                        "lambda) are used.", default='dhdl')
    parser.add_argument('-o', '--out', dest='output_directory', help=
                        'Directory in which the output files produced by this '
                        'script will be stored.', default='', metavar='DIR')
    parser.add_argument('-p', '--prefix', help="Prefix for datafile sets, i.e. "
                        "'dhdl' (default).", default='dhdl')
    parser.add_argument('-q', '--suffix', help="Suffix for datafile sets, i.e. "
                        "'xvg' (default).", default='xvg')
    parser.add_argument('-r', '--decimal', help="The number of decimal places "
                        "the free energies are to be reported with. No "
                        "worries, this is for the text output only; the "
                        "full-precision data will be stored in "
                        "'results.pickle'.", default=3, type=int, metavar='N')
    parser.add_argument('-s', '--skiptime', dest='equiltime', help=
                        "Discard data prior to this specified time as "
                        "'equilibration' data. Units picoseconds.",
                        default=0.0, type=float, metavar='X')
    parser.add_argument('-t', '--temperature', help="Temperature in K. ",
                        default=298.0, type=float, metavar='X')
    parser.add_argument('-u', '--units', help="Units to report energies. ",
                        default='kJ', choices=('kJ', 'kcal', 'kBT'))
    parser.add_argument('-v', '--verbose', help='Verbose option.',
                        action='store_true')
    parser.add_argument('-w', '--overlap', help='Print out and plot the '
                        'overlap matrix.', action='store_true')
    parser.add_argument('-x', '--ignoreWL', dest='bIgnoreWL', help=
                        'Do not check whether the WL weights are '
                        'equilibrated. No log file needed as an accompanying '
                        'input.', action='store_true')
    parser.add_argument('-y', '--tolerance', dest='relative_tolerance',
                        help='Convergence criterion for the energy estimates '
                        'with BAR and MBAR.', default=1e-10, type=float,
                        metavar='X')
    parser.add_argument('-z', '--initialize', dest='init_with',
                        help="The initial MBAR free energy guess.",
                        default='BAR', choices=('BAR', 'zeros'))
    parser.add_argument('--parser-options', metavar='OPTIONS',
                        help="Software (see -a) dependant options separated by"
                        "'%s' and '%s'." % (PAIRS_SEP, KEYVAL_SEP), default='')
    parser.add_argument('--version', action='version',
                        version='%(prog)s {}'.format(__version__))

    # Simulation profile P (to be stored in 'results.pickle')
    # will amass information about the simulation.
    P = parser.parse_args()

    if not P.output_directory:
        P.output_directory = P.datafile_directory

    P.software = P.software.lower()
    P.units, P.beta, P.beta_report = checkUnitsAndMore(P.units)
    P.methods = getMethods(P.methods.upper())

    if any((P.bForwrev, P.breakdown, P.bCFM, P.overlap)):
        import matplotlib             # matplotlib < 1.1.0-1: errors may pop up
        matplotlib.use('Agg')

        import matplotlib.pyplot as pl
        from matplotlib.font_manager import FontProperties as FP

    main(P)


#===================================================================================================
#                                   End of the script
#===================================================================================================<|MERGE_RESOLUTION|>--- conflicted
+++ resolved
@@ -46,31 +46,6 @@
     import sys
     f = open(os.devnull, 'w')
     sys.stdout = f
-
-<<<<<<< HEAD
-=======
-parser = OptionParser()
-parser.add_option('-a', '--software', dest = 'software', help = 'Package\'s name the data files come from: Gromacs, Sire, Desmond, or AMBER. Default: Gromacs.', default = 'Gromacs')
-parser.add_option('-c', '--cfm', dest = 'bCFM', help = 'The Curve-Fitting-Method-based consistency inspector. Default: False.', default = False, action = 'store_true')
-parser.add_option('-d', '--dir', dest = 'datafile_directory', help = 'Directory in which data files are stored. Default: Current directory.', default = '.')
-parser.add_option('-f', '--forwrev', dest = 'bForwrev', help = 'Plot the free energy change as a function of time in both directions, with the specified number of points in the time plot. The number of time points (an integer) must be provided. Default: 0', default = 0, type=int)
-parser.add_option('-g', '--breakdown', dest = 'breakdown', help = 'Plotting the free energy differences evaluated for each pair of adjacent states for all methods. Default: False.', default = False, action = 'store_true')
-parser.add_option('-i', '--threshold', dest = 'uncorr_threshold', help = 'Proceed with correlated samples if the number of uncorrelated samples is found to be less than this number. If 0 is given, the time series analysis will not be performed at all. Default: 50.', default = 50, type=int)
-parser.add_option('-k', '--koff', dest = 'bSkipLambdaIndex', help = 'Give a string of lambda indices separated by \'-\' and they will be removed from the analysis. (Another approach is to have only the files of interest present in the directory). Default: None.', default = '')
-parser.add_option('-m', '--methods', dest = 'methods', help = 'A list of the methods to esitimate the free energy with. Default: [TI, TI-CUBIC, DEXP, IEXP, BAR, MBAR]. To add/remove methods to the above list provide a string formed of the method strings preceded with +/-. For example, \'-ti_cubic+gdel\' will turn methods into [TI, DEXP, IEXP, BAR, MBAR, GDEL]. \'ti_cubic+gdel\', on the other hand, will call [TI-CUBIC, GDEL]. \'all\' calls the full list of supported methods [TI, TI-CUBIC, DEXP, IEXP, GINS, GDEL, BAR, UBAR, RBAR, MBAR].', default = '')
-parser.add_option('-n', '--uncorr', dest = 'uncorr', help = 'The observable to be used for the autocorrelation analysis; either \'dhdl_all\' (obtained as a sum over all energy components) or \'dhdl\' (obtained as a sum over those energy components that are changing; default) or \'dE\'. In the latter case the energy differences dE_{i,i+1} (dE_{i,i-1} for the last lambda) are used.', default = 'dhdl')
-parser.add_option('-o', '--out', dest = 'output_directory', help = 'Directory in which the output files produced by this script will be stored. Default: Same as datafile_directory.', default = '')
-parser.add_option('-p', '--prefix', dest = 'prefix', help = 'Prefix for datafile sets, i.e.\'dhdl\' (default).', default = 'dhdl')
-parser.add_option('-q', '--suffix', dest = 'suffix', help = 'Suffix for datafile sets, i.e. \'xvg\' (default).', default = 'xvg')
-parser.add_option('-r', '--decimal', dest = 'decimal', help = 'The number of decimal places the free energies are to be reported with. No worries, this is for the text output only; the full-precision data will be stored in \'results.pickle\'. Default: 3.', default = 3, type=int)
-parser.add_option('-s', '--skiptime', dest = 'equiltime', help = 'Discard data prior to this specified time as \'equilibration\' data. Units picoseconds. Default: 0 ps.', default = 0, type=float)
-parser.add_option('-t', '--temperature', dest = 'temperature', help = "Temperature in K. Default: 298 K.", default = 298, type=float)
-parser.add_option('-u', '--units', dest = 'units', help = 'Units to report energies: \'kJ\', \'kcal\', and \'kBT\'. Default: \'kJ\'', default = 'kJ')
-parser.add_option('-v', '--verbose', dest = 'verbose', help = 'Verbose option. Default: False.', default = False, action = 'store_true')
-parser.add_option('-w', '--overlap', dest = 'overlap', help = 'Print out and plot the overlap matrix. Default: False.', default = False, action = 'store_true')
-parser.add_option('-x', '--ignoreWL', dest = 'bIgnoreWL', help = 'Do not check whether the WL weights are equilibrated. No log file needed as an accompanying input.', default = False, action = 'store_true')
-parser.add_option('-y', '--tolerance', dest = 'relative_tolerance', help = "Convergence criterion for the energy estimates with BAR and MBAR. Default: 1e-10.", default = 1e-10, type=float)
-parser.add_option('-z', '--initialize', dest = 'init_with', help = 'The initial MBAR free energy guess; either \'BAR\' or \'zeros\'. Default: \'BAR\'.', default = 'BAR')
 
 #===================================================================================================
 #STARTUP CHECKS:
@@ -83,7 +58,6 @@
 if ver_start < 3:
     #If the version is too old, throw exception/ask for upgrade
     raise(ImportError("Error: alchemical-analysis requires at least pymbar 3.0.0.dev0. Please upgrade your pymbar installation."))
->>>>>>> 27c5ffc8
 
 #===================================================================================================
 # FUNCTIONS: Miscellanea.
@@ -172,97 +146,7 @@
 # FUNCTIONS: The autocorrelation analysis.
 #===================================================================================================
 
-<<<<<<< HEAD
 def uncorrelate(shape, dhdlt, u_klt, sta, fin, do_dhdl=False):
-    """Identifies uncorrelated samples and updates the arrays of the reduced potential energy and dhdlt retaining data entries of these samples only.
-       'sta' and 'fin' are the starting and final snapshot positions to be read, both are arrays of dimension K."""
-    if not P.uncorr_threshold:
-        if P.software == 'sire':
-            return dhdlt, nsnapshots, None
-        return dhdlt, nsnapshots, u_klt
-
-    K, n_components = shape
-    dhdl = None
-
-    u_kln = numpy.zeros([K,K,max(fin-sta)], numpy.float64) # u_kln[k,m,n] is the reduced potential energy of uncorrelated sample index n from state k evaluated at state m
-    N_k = numpy.zeros(K, int) # N_k[k] is the number of uncorrelated samples from state k
-    g = numpy.zeros(K,float) # autocorrelation times for the data
-    if do_dhdl:
-        dhdl = numpy.zeros([K,n_components,max(fin-sta)], float) #dhdl is value for dhdl for each component in the file at each time.
-        logger.info('\n\nNumber of correlated and uncorrelated samples:'
-                    '\n\n%6s %12s %12s %12s\n' % ('State', 'N', 'N_k', 'N/N_k'))
-
-#   gu = numpy.zeros([K,K], float)
-#   print 'uncorr u_klt'
-#   for k1 in range(K):
-#       for k2 in range(K):
-#           if not numpy.any(u_klt[k1,k2,:]):
-#               gu[k1][k2] = 1.0
-#           else:
-#               gu[k1][k2] = \
-#                   pymbar.timeseries.statisticalInefficiency(u_klt[k1,k2,:])
-#           print gu[k1][k2],
-#       print
-
-    UNCORR_OBSERVABLE = {'Gromacs':P.uncorr, 'Amber':'dhdl', 'Sire':'dhdl', 'Desmond':'dE'}[P.software.title()]
-
-    if UNCORR_OBSERVABLE == 'dhdl':
-        #Uncorrelate based on dhdl values at a given lambda
-
-        for k in range(K):
-            # Sum up over the energy components; notice, that only the relevant data is being used in the third dimension.
-            dhdl_sum = numpy.sum(dhdlt[k,:,sta[k]:fin[k]], axis=0)
-            # Determine indices of uncorrelated samples from potential autocorrelation analysis at state k
-            # (alternatively, could use the energy differences -- here, we will use total dhdl).
-            g[k] = pymbar.timeseries.statisticalInefficiency(dhdl_sum)
-            indices = sta[k] + numpy.array(pymbar.timeseries.subsampleCorrelatedData(dhdl_sum, g=g[k])) # indices of uncorrelated samples
-            N = len(indices) # number of uncorrelated samples
-            # Handle case where we end up with too few.
-            if N < P.uncorr_threshold:
-                if do_dhdl:
-                    logger.warn(': Only %s uncorrelated samples found at '
-                                'lambda number %s; proceeding with analysis '
-                                'using correlated samples...' % (N, k))
-                indices = sta[k] + numpy.arange(len(dhdl_sum))
-                N = len(indices)
-            N_k[k] = N # Store the number of uncorrelated samples from state k.
-            if not (u_klt is None):
-                for l in range(K):
-                    u_kln[k,l,0:N] = u_klt[k,l,indices]
-            if do_dhdl:
-                logger.info('%6s %12s %12s %12.2f' % (k, fin[k], N_k[k], g[k]))
-                for n in range(n_components):
-                    dhdl[k,n,0:N] = dhdlt[k,n,indices]
-
-    # FIXME: how is this different from above and why can't this be handled
-    #        in the parser
-    if UNCORR_OBSERVABLE == 'dE':
-        #Decorrelate based on energy differences between lambdas
-
-        for k in range(K):
-            # Sum up over the energy components as above using only the relevant data; here we use energy differences
-            # Determine indices of uncorrelated samples from potential autocorrelation analysis at state k
-
-            dE = u_klt[k,k+1,sta[k]:fin[k]] if not k==K-1 else u_klt[k,k-1,sta[k]:fin[k]]
-
-            g[k] = pymbar.timeseries.statisticalInefficiency(dE)
-            indices = sta[k] + numpy.array(pymbar.timeseries.subsampleCorrelatedData(dE, g=g[k])) # indices of uncorrelated samples
-            N = len(indices) # number of uncorrelated samples
-            # Handle case where we end up with too few.
-            if N < P.uncorr_threshold:
-                logger.warn('WARNING: Only %s uncorrelated samples found '
-                            'at lambda number %s; proceeding with analysis '
-                            'using correlated samples...' % (N, k))
-                indices = sta[k] + numpy.arange(len(dE))
-                N = len(indices)
-            N_k[k] = N # Store the number of uncorrelated samples from state k.
-            if not (u_klt is None):
-                for l in range(K):
-                    u_kln[k,l,0:N] = u_klt[k,l,indices]
-
-    return dhdl, N_k, u_kln
-=======
-def uncorrelate(sta, fin, do_dhdl=False):
    """Identifies uncorrelated samples and updates the arrays of the reduced potential energy and dhdlt retaining data entries of these samples only.
       'sta' and 'fin' are the starting and final snapshot positions to be read, both are arrays of dimension K."""
    if not P.uncorr_threshold:
@@ -270,6 +154,8 @@
          return dhdlt, nsnapshots, None
       return dhdlt, nsnapshots, u_klt
 
+   K, n_components = shape
+
    u_kln = numpy.zeros([K,K,max(fin-sta)], numpy.float64) # u_kln[k,m,n] is the reduced potential energy of uncorrelated sample index n from state k evaluated at state m
    N_k = numpy.zeros(K, int) # N_k[k] is the number of uncorrelated samples from state k
    g = numpy.zeros(K,float) # autocorrelation times for the data
@@ -284,7 +170,7 @@
 
       for k in range(K):
          # Sum up over those energy components that are changing.
-         dhdl_sum = numpy.sum(dhdlt[k, lchange[k], sta[k]:fin[k]], axis=0)
+         dhdl_sum = numpy.sum(dhdlt[k,:,sta[k]:fin[k]], axis=0)
          # Determine indices of uncorrelated samples from potential autocorrelation analysis at state k
          # (alternatively, could use the energy differences -- here, we will use total dhdl).
          g[k] = pymbar.timeseries.statisticalInefficiency(dhdl_sum)
@@ -356,7 +242,6 @@
    if do_dhdl:
       return (dhdl, N_k, u_kln)
    return (N_k, u_kln)
->>>>>>> 27c5ffc8
 
 #===================================================================================================
 # FUNCTIONS: The MBAR workhorse.
@@ -444,131 +329,6 @@
 
 class naturalcubicspline:
 
-<<<<<<< HEAD
-    def __init__(self, x):
-
-        # define some space
-        L = len(x)
-        H = numpy.zeros([L,L],float)
-        M = numpy.zeros([L,L],float)
-        BW = numpy.zeros([L,L],float)
-        AW = numpy.zeros([L,L],float)
-        DW = numpy.zeros([L,L],float)
-
-        h = x[1:L]-x[0:L-1]
-        ih = 1.0/h
-
-        # define the H and M matrix, from p. 371 "applied numerical methods with matlab, Chapra"
-        H[0,0] = 1
-        H[L-1,L-1] = 1
-        for i in range(1,L-1):
-            H[i,i] = 2*(h[i-1]+h[i])
-            H[i,i-1] = h[i-1]
-            H[i,i+1] = h[i]
-
-            M[i,i] = -3*(ih[i-1]+ih[i])
-            M[i,i-1] = 3*(ih[i-1])
-            M[i,i+1] = 3*(ih[i])
-
-        CW = numpy.dot(numpy.linalg.inv(H),M)  # this is the matrix translating c to weights in f.
-                                                     # each row corresponds to the weights for each c.
-
-        # from CW, define the other coefficient matrices
-        for i in range(0,L-1):
-            BW[i,:]    = -(h[i]/3)*(2*CW[i,:]+CW[i+1,:])
-            BW[i,i]   += -ih[i]
-            BW[i,i+1] += ih[i]
-            DW[i,:]    = (ih[i]/3)*(CW[i+1,:]-CW[i,:])
-            AW[i,i]    = 1
-
-        # Make copies of the arrays we'll be using in the future.
-        self.x  = x.copy()
-        self.AW = AW.copy()
-        self.BW = BW.copy()
-        self.CW = CW.copy()
-        self.DW = DW.copy()
-
-        # find the integrating weights
-        self.wsum = numpy.zeros([L],float)
-        self.wk = numpy.zeros([L-1,L],float)
-        for k in range(0,L-1):
-            w = DW[k,:]*(h[k]**4)/4.0 + CW[k,:]*(h[k]**3)/3.0 + BW[k,:]*(h[k]**2)/2.0 + AW[k,:]*(h[k])
-            self.wk[k,:] = w
-            self.wsum += w
-
-    def interpolate(self, y, xnew):
-        if len(self.x) != len(y):
-            log_and_raise('Inconsistent vector lengths in interpolate.',
-                          GeneralException)
-        # get the array of actual coefficients by multiplying the coefficient matrix by the values
-        a = numpy.dot(self.AW,y)
-        b = numpy.dot(self.BW,y)
-        c = numpy.dot(self.CW,y)
-        d = numpy.dot(self.DW,y)
-
-        N = len(xnew)
-        ynew = numpy.zeros([N],float)
-        for i in range(N):
-            # Find the index of 'xnew[i]' it would have in 'self.x'.
-            j = numpy.searchsorted(self.x, xnew[i]) - 1
-            lamw = xnew[i] - self.x[j]
-            ynew[i] = d[j]*lamw**3 + c[j]*lamw**2 + b[j]*lamw + a[j]
-        # Preserve the terminal points.
-        ynew[0] = y[0]
-        ynew[-1] = y[-1]
-        return ynew
-
-def TIprelim(N_k, lv, dhdl):
-
-    K, n_components = lv.shape
-
-    # Lambda vectors spacing.
-    dlam = numpy.diff(lv, axis=0)
-
-    lchange = numpy.zeros([K,n_components],bool)   # booleans for which lambdas are changing
-    for j in range(n_components):
-        # need to identify range over which lambda doesn't change, and not interpolate over that range.
-        for k in range(K-1):
-            if (lv[k+1,j]-lv[k,j] > 0):
-                lchange[k,j] = True
-                lchange[k+1,j] = True
-
-    if 'ave_dhdl' in globals() and 'std_dhdl' in globals():
-        return lchange, dlam, globals()['ave_dhdl'], globals()['std_dhdl']
-
-    # Compute <dhdl> and std(dhdl) for each component, for each lambda; multiply them by beta to make unitless.
-    ave_dhdl = numpy.zeros([K,n_components],float)
-    std_dhdl = numpy.zeros([K,n_components],float)
-    for k in range(K):
-        ave_dhdl[k,:] = P.beta*numpy.average(dhdl[k,:,0:N_k[k]],axis=1)
-        std_dhdl[k,:] = P.beta*numpy.std(dhdl[k,:,0:N_k[k]],axis=1)/numpy.sqrt(N_k[k]-1)
-
-    return lchange, dlam, ave_dhdl, std_dhdl
-
-def getSplines(lv, lchange):
-
-    K, n_components = lv.shape
-
-    # construct a map back to the original components
-    mapl = numpy.zeros([K,n_components],int)   # map back to the original k from the components
-    for j in range(n_components):
-        incr = 0
-        for k in range(K):
-            if (lchange[k,j]):
-                mapl[k,j] += incr
-                incr +=1
-
-    # put together the spline weights for the different components
-    cubspl = list()
-    for j in range(n_components):
-        lv_lchange = lv[lchange[:,j],j]
-        if len(lv_lchange) == 0: # handle the all-zero lv column
-            cubspl.append(0)
-        else:
-            spl = naturalcubicspline(lv_lchange)
-            cubspl.append(spl)
-    return cubspl, mapl
-=======
    def __init__(self, x):
 
       # define some space
@@ -641,7 +401,7 @@
       ynew[-1] = y[-1]
       return ynew
 
-def get_lchange(lv):
+def get_lchange(K, n_components, lv):
    lchange = numpy.zeros([K,n_components],bool)   # booleans for which lambdas are changing
    for j in range(n_components):
       # need to identify range over which lambda doesn't change, and not interpolate over that range.
@@ -651,7 +411,9 @@
             lchange[k+1,j] = True
    return lchange
 
-def TIprelim(lv):
+def TIprelim(N_k, lv, dhdl):
+
+   K, n_components = lv.shape
 
    # Lambda vectors spacing.
    dlam = numpy.diff(lv, axis=0)
@@ -666,9 +428,14 @@
       ave_dhdl[k,:] = P.beta*numpy.average(dhdl[k,:,0:N_k[k]],axis=1)
       std_dhdl[k,:] = P.beta*numpy.std(dhdl[k,:,0:N_k[k]],axis=1)/numpy.sqrt(N_k[k]-1)
 
-   return dlam, ave_dhdl, std_dhdl
-
-def getSplines(lchange):
+   lchange = get_lchange(K, n_components, lv)
+
+   return lchange, dlam, ave_dhdl, std_dhdl
+
+def getSplines(lv, lchange):
+
+   K, n_components = lv.shape
+
    # construct a map back to the original components
    mapl = numpy.zeros([K,n_components],int)   # map back to the original k from the components
    for j in range(n_components):
@@ -688,7 +455,6 @@
          spl = naturalcubicspline(lv_lchange)
          cubspl.append(spl)
    return cubspl, mapl
->>>>>>> 27c5ffc8
 
 #===================================================================================================
 # FUNCTIONS: This one estimates dF and ddF for all pairs of adjacent states and stores them.
@@ -800,169 +566,10 @@
 # FUNCTIONS: All done with calculations; summarize and print stats.
 #===================================================================================================
 
-<<<<<<< HEAD
 def totalEnergies(lv, lchange, dlam, std_dhdl, cubspl, Deltaf_ij, dDeltaf_ij,
                   df_allk, ddf_allk):
 
-    K, n_components = lv.shape
-
-    # Count up the charging states.
-    startcoul = 0
-    endcoul = 0
-    startvdw = 0
-    endvdw = 0
-    for lv_n in ['vdw','coul','fep']:
-        if lv_n in P.lv_names:
-            _ndx_char = P.lv_names.index(lv_n)
-            lv_char = lv[:, _ndx_char]
-            if not (lv_char == lv_char[0]).all():
-                if lv_n == 'vdw':
-                    endvdw = (lv_char != 1).sum()
-                if lv_n == 'fep':
-                    endcoul = (lv_char != 1).sum()
-                    ndx_char = P.lv_names.index(lv_n)
-                if lv_n == 'coul':
-                    endcoul = (lv_char != 1).sum()
-                    ndx_char = P.lv_names.index(lv_n)
-
-    # Figure out if coulomb section comes before or after vdw section
-    if endcoul > endvdw:
-        startcoul = endvdw
-        startvdw = 0
-    else:
-        startcoul = 0
-        startvdw = endcoul
-
-    segments      = ['Coulomb'  , 'vdWaals'  , 'TOTAL']
-    segmentstarts = [startcoul  , startvdw   , 0      ]
-    segmentends   = [endcoul    , endvdw     , K-1    ]
-    dFs  = []
-    ddFs = []
-
-    # Perform the energy segmentation; be pedantic about the TI cumulative ddF's (see Section 3.1 of the paper).
-    for i in range(len(segments)):
-        segment = segments[i]; segstart = segmentstarts[i]; segend = segmentends[i]
-        dF  = dict.fromkeys(P.methods, 0)
-        ddF = dict.fromkeys(P.methods, 0)
-
-        for name in P.methods:
-            if name == 'MBAR':
-                dF['MBAR']  =  Deltaf_ij[segstart, segend]
-                ddF['MBAR'] = dDeltaf_ij[segstart, segend]
-
-            elif name[0:2] == 'TI':
-                for k in range(segstart, segend):
-                    dF[name] += df_allk[k][name]
-
-                if segment == 'Coulomb':
-                    jlist = [ndx_char] if endcoul>0 else []
-                elif segment == 'vdWaals':
-                    jlist = []
-                elif segment == 'TOTAL':
-                    jlist = range(n_components)
-
-                for j in jlist:
-                    lj = lchange[:,j]
-                    if not (lj == False).all(): # handle the all-zero lv column
-                        if name == 'TI-CUBIC':
-                            ddF[name] += numpy.dot((cubspl[j].wsum)**2,std_dhdl[lj,j]**2)
-                        elif name == 'TI':
-                            h = numpy.trim_zeros(dlam[:,j])
-                            wsum = 0.5*(numpy.append(h,0) + numpy.append(0,h))
-                            ddF[name] += numpy.dot(wsum**2,std_dhdl[lj,j]**2)
-                ddF[name] = numpy.sqrt(ddF[name])
-
-            else:
-                for k in range(segstart,segend):
-                    dF[name] += df_allk[k][name]
-                    ddF[name] += (ddf_allk[k][name])**2
-                ddF[name] = numpy.sqrt(ddF[name])
-
-        dFs.append(dF)
-        ddFs.append(ddF)
-
-    for name in P.methods: # 'vdWaals' = 'TOTAL' - 'Coulomb'
-        ddFs[1][name] = (ddFs[2][name]**2 - ddFs[0][name]**2)**0.5
-
-    # Display results.
-    def printLine(str1, str2, d1=None, d2=None):
-        """Fills out the results table linewise."""
-        text = str1
-
-        for name in P.methods:
-            if d1 == 'plain':
-                text += ' ' + str2
-            if d1 == 'name':
-                text += ' ' + str2 % (name, P.units)
-            if d1 and d2:
-                text += ' ' + str2 % (d1[name]/P.beta_report,
-                                      d2[name]/P.beta_report)
-        outtext.append(text + '\n')
-
-        return
-
-    d = P.decimal
-    str_dash  = (d+7 + 6 + d+2)*'-'
-    str_dat   = ('X%d.%df  +-  X%d.%df' % (d+7, d, d+2, d)).replace('X', '%')
-    str_names = ('X%ds X-%ds' % (d+6, d+8)).replace('X', '%')
-    outtext = []
-    printLine(12*'-', str_dash, 'plain')
-    printLine('%-12s' % '   States', str_names, 'name')
-    printLine(12*'-', str_dash, 'plain')
-
-    for k in range(K-1):
-        printLine('%4d -- %-4d' % (k, k+1), str_dat, df_allk[k], ddf_allk[k])
-    printLine(12*'-', str_dash, 'plain')
-
-    remark = ["",  "A remark on the energy components interpretation: ",
-              " 'vdWaals' is computed as 'TOTAL' - 'Coulomb', where ",
-              " 'Coulomb' is found as the free energy change between ",
-              " the states defined by the lambda vectors (0,0,...,0) ",
-              " and (1,0,...,0), the only varying vector component ",
-              " being either 'coul-lambda' or 'fep-lambda'. "]
-
-    w = 12 + (1+len(str_dash))*len(P.methods)
-    str_align = '{:I^%d}\n' % w
-
-    if len(P.lv_names) > 1:
-        for i in range(len(segments)):
-            printLine('%9s:  ' % segments[i], str_dat, dFs[i], ddFs[i])
-        for i in remark:
-            logger.info(str_align.replace('I', ' ').format(i))
-    else:
-        printLine('%9s:  ' % segments[-1], str_dat, dFs[-1], ddFs[-1])
-
-    with open(os.path.join(P.output_directory, consts.RESULTS_FILE), 'w') as \
-         outfile:
-        outfile.write('# Command line: %s\n\n' % ' '.join(sys.argv) )
-        outfile.writelines(outtext)
-
-    P.datafile_directory = os.getcwd()
-    P.ddf_allk = ddf_allk
-    P.df_allk  = df_allk
-    P.ddFs     = ddFs
-    P.dFs      = dFs
-
-    with open(os.path.join(P.output_directory, consts.RESULTS_PICKLE), 'w') as \
-         outfile:
-        pickle.dump(P, outfile)
-
-    outtext.append('\n' + w*'*' + '\n')
-
-    for i in (' The above table has been stored in ',
-              ' ' + P.output_directory + '/%s ' % consts.RESULTS_FILE,
-              ' while the full-precision data ',
-              ' (along with the simulation profile) in ',
-              ' ' + P.output_directory + '/%s ' % consts.RESULTS_PICKLE):
-        outtext.append(str_align.format('{:^40}'.format(i)))
-
-    outtext.append('\n' + w*'*')
-
-    logger.info(''.join(outtext))
-
-    return
-=======
-def totalEnergies():
+   K, n_components = lv.shape
 
    # Count up the charging states.
    startcoul = 0
@@ -1098,7 +705,6 @@
    outfile.close()
 
    P.datafile_directory = os.getcwd()
-   P.when_analyzed = ttt_time.asctime()
    P.ddf_allk = ddf_allk
    P.df_allk  = df_allk
    P.ddFs     = ddFs
@@ -1115,151 +721,12 @@
    print w*'*'
 
    return
->>>>>>> 27c5ffc8
 
 #===================================================================================================
 # FUNCTIONS: Free energy change vs. simulation time. Called by the -f flag.
 #===================================================================================================
 
-<<<<<<< HEAD
 def dF_t(K, shape, dhdlt, u_klt, nsnapshots, Deltaf_ij, dDeltaf_ij):
-
-    def plotdFvsTime(f_ts, r_ts, F_df, R_df, F_ddf, R_ddf):
-        """Plots the free energy change computed using the equilibrated snapshots between the proper target time frames (f_ts and r_ts)
-        in both forward (data points are stored in F_df and F_ddf) and reverse (data points are stored in R_df and R_ddf) directions."""
-        fig = pl.figure(figsize=(8,6))
-        ax = fig.add_subplot(111)
-        pl.setp(ax.spines['bottom'], color='#D2B9D3', lw=3, zorder=-2)
-        pl.setp(ax.spines['left'], color='#D2B9D3', lw=3, zorder=-2)
-        for dire in ['top', 'right']:
-            ax.spines[dire].set_color('none')
-        ax.xaxis.set_ticks_position('bottom')
-        ax.yaxis.set_ticks_position('left')
-
-        max_fts = max(f_ts)
-        rr_ts = [aa/max_fts for aa in f_ts[::-1]]
-        f_ts = [aa/max_fts for aa in f_ts]
-        r_ts = [aa/max_fts for aa in r_ts]
-
-        line0  = pl.fill_between([r_ts[0], f_ts[-1]], R_df[0]-R_ddf[0], R_df[0]+R_ddf[0], color='#D2B9D3', zorder=-5)
-        for i in range(len(f_ts)):
-            line1 = pl.plot([f_ts[i]]*2, [F_df[i]-F_ddf[i], F_df[i]+F_ddf[i]], color='#736AFF', ls='-', lw=3, solid_capstyle='round', zorder=1)
-        line11 = pl.plot(f_ts, F_df, color='#736AFF', ls='-', lw=3, marker='o', mfc='w', mew=2.5, mec='#736AFF', ms=12, zorder=2)
-
-        for i in range(len(rr_ts)):
-            line2 = pl.plot([rr_ts[i]]*2, [R_df[i]-R_ddf[i], R_df[i]+R_ddf[i]], color='#C11B17', ls='-', lw=3, solid_capstyle='round', zorder=3)
-        line22 = pl.plot(rr_ts, R_df, color='#C11B17', ls='-', lw=3, marker='o', mfc='w', mew=2.5, mec='#C11B17', ms=12, zorder=4)
-
-        pl.xlim(r_ts[0], f_ts[-1])
-
-        pl.xticks(r_ts[::2] + f_ts[-1:], fontsize=10)
-        pl.yticks(fontsize=10)
-
-        leg = pl.legend((line1[0], line2[0]), (r'$Forward$', r'$Reverse$'), loc=9, prop=FP(size=18), frameon=False)
-        pl.xlabel(r'$\mathrm{Fraction\/of\/the\/simulation\/time}$', fontsize=16, color='#151B54')
-        pl.ylabel(r'$\mathrm{\Delta G\/%s}$' % P.units, fontsize=16, color='#151B54')
-        pl.xticks(f_ts, ['%.2f' % i for i in f_ts])
-        pl.tick_params(axis='x', color='#D2B9D3')
-        pl.tick_params(axis='y', color='#D2B9D3')
-        pl.savefig(os.path.join(P.output_directory, consts.DF_T_PDF))
-        pl.close(fig)
-        return
-
-    if not 'MBAR' in P.methods:
-        log_and_raise('Current version of the dF(t) analysis works with '
-                      'MBAR only and the method is not found in the list.',
-                      GeneralException)
-    if not (P.snap_size[0] == numpy.array(P.snap_size)).all(): # this could be circumvented
-        log_and_raise("The snapshot interval isn't the same for all the "
-                      "files; cannot perform the dF(t) analysis.",
-                      GeneralException)
-
-    # Define a list of bForwrev equidistant time frames at which the free energy is to be estimated; count up the snapshots embounded between the time frames.
-    n_tf = P.bForwrev + 1
-    nss_tf = numpy.zeros([n_tf, K], int)
-    increment = 1./(n_tf-1)
-    if P.bExpanded:
-        from collections import Counter # for counting elements in an array
-        tf = numpy.arange(0,1+increment,increment)*(numpy.sum(nsnapshots)-1)+1
-        tf[0] = 0
-        for i in range(n_tf-1):
-            nss = Counter(extract_states[tf[i]:tf[i+1]])
-            nss_tf[i+1] = numpy.array([nss[j] for j in range(K)])
-    else:
-        tf = numpy.arange(0,1+increment,increment)*(max(nsnapshots)-1)+1
-        tf[0] = 0
-        for i in range(n_tf-1):
-            nss_tf[i+1] = numpy.array([min(j, tf[i+1]) for j in nsnapshots]) - numpy.sum(nss_tf[:i+1],axis=0)
-
-    # Define the real time scale (in ps) rather than a snapshot sequence.
-    ts = ["%.1f" % ((i-(i!=tf[0]))*P.snap_size[0] + P.equiltime) for i in tf]
-    # Initialize arrays to store data points to be plotted.
-    F_df  = numpy.zeros(n_tf-1, float)
-    F_ddf = numpy.zeros(n_tf-1, float)
-    R_df  = numpy.zeros(n_tf-1, float)
-    R_ddf = numpy.zeros(n_tf-1, float)
-    # Store the MBAR energy that accounts for all the equilibrated snapshots (has already been computed in the previous section).
-    F_df[-1], F_ddf[-1] = (Deltaf_ij[0,K-1]/P.beta_report, dDeltaf_ij[0,K-1]/P.beta_report)
-    R_df[0], R_ddf[0]   = (Deltaf_ij[0,K-1]/P.beta_report, dDeltaf_ij[0,K-1]/P.beta_report)
-    # Do the forward analysis.
-    logger.info('Forward dF(t) analysis...\nEstimating the free energy change '
-                'using he data up to')
-    sta = nss_tf[0]
-    for i in range(n_tf-2):
-        logger.info('%60s ps...' % ts[i+1])
-        fin = numpy.sum(nss_tf[:i+2],axis=0)
-        _, N_k, u_kln = uncorrelate(shape, dhdlt, u_klt, nss_tf[0],
-                                    numpy.sum(nss_tf[:i+2],axis=0))
-        F_df[i], F_ddf[i] = estimatewithMBAR(K, u_kln, N_k, P.relative_tolerance)
-
-    # Do the reverse analysis.
-    logger.info('Reverse dF(t) analysis...\nUsing the data starting from')
-
-    fin = numpy.sum(nss_tf[:],axis=0)
-    for i in range(n_tf-2):
-        logger.info('%34s ps...' % ts[i+1])
-        sta = numpy.sum(nss_tf[:i+2],axis=0)
-        _, N_k, u_kln = uncorrelate(shape, dhdlt, u_klt, sta, fin)
-        R_df[i+1], R_ddf[i+1] = estimatewithMBAR(K, u_kln, N_k, P.relative_tolerance)
-
-    logger.info('\n  The free energies %s evaluated by using the trajectory '
-                'snaphots corresponding to various time intervals for both '
-                'the reverse and forward (in parentheses) direction.\n' %
-                P.units)
-    logger.info('%s\n %20s %19s %20s\n%s' %
-                (70*'-', 'Time interval, ps', 'Reverse', 'Forward', 70*'-'))
-    logger.info('%10s -- %s\n%10s -- %-10s %11.3f +- %5.3f %16s\n' %
-                (ts[0], ts[-1], '('+ts[0], ts[0]+')', R_df[0], R_ddf[0],
-                 'XXXXXX'))
-
-    for i in range(1, len(ts)-1):
-        logger.info('%10s -- %s\n%10s -- %-10s %11.3f +- %5.3f %11.3f +- %5.3f\n'
-                    % (ts[i], ts[-1], '('+ts[0], ts[i]+')', R_df[i], R_ddf[i],
-                       F_df[i-1], F_ddf[i-1]))
-
-    logger.info("%10s -- %s\n%10s -- %-10s %16s %15.3f +- %5.3f\n%s" %
-                (ts[-1], ts[-1], '('+ts[0], ts[-1]+')', 'XXXXXX', F_df[-1],
-                 F_ddf[-1], 70*'-'))
-
-    # Plot the forward and reverse dF(t); store the data points in the text file.
-    logger.info('Plotting data to the file %s...\n' % consts.DF_T_PDF)
-
-    plotdFvsTime([float(i) for i in ts[1:]], [float(i) for i in ts[:-1]], F_df, R_df, F_ddf, R_ddf)
-
-    outtext = ["%12s %10s %-10s %17s %10s %s\n" %
-               ('Time (ps)', 'Forward', P.units, 'Time (ps)', 'Reverse',
-                P.units)]
-    outtext+= ["%10s %11.3f +- %5.3f %18s %11.3f +- %5.3f\n" %
-               (ts[1:][i], F_df[i], F_ddf[i], ts[:-1][i], R_df[i], R_ddf[i])
-               for i in range(len(F_df))]
-
-    with open(os.path.join(P.output_directory, consts.DF_T_FILE), 'w') as \
-         outfile:
-        outfile.writelines(outtext)
-
-    return
-=======
-def dF_t():
 
    def plotdFvsTime(f_ts, r_ts, F_df, R_df, F_ddf, R_ddf):
       """Plots the free energy change computed using the equilibrated snapshots between the proper target time frames (f_ts and r_ts)
@@ -1347,7 +814,8 @@
    for i in range(n_tf-2):
       print "%60s ps..." % ts[i+1]
       fin = numpy.sum(nss_tf[:i+2],axis=0)
-      N_k, u_kln = uncorrelate(nss_tf[0], numpy.sum(nss_tf[:i+2],axis=0))
+      N_k, u_kln = uncorrelate(shape, dhdlt, u_klt, nss_tf[0],
+                               numpy.sum(nss_tf[:i+2],axis=0))
       F_df[i], F_ddf[i] = estimatewithMBAR(u_kln, N_k, P.relative_tolerance)
    # Do the reverse analysis.
    print "Reverse dF(t) analysis...\nUsing the data starting from"
@@ -1355,7 +823,7 @@
    for i in range(n_tf-2):
       print "%34s ps..." % ts[i+1]
       sta = numpy.sum(nss_tf[:i+2],axis=0)
-      N_k, u_kln = uncorrelate(sta, fin)
+      N_k, u_kln = uncorrelate(shape, dhdlt, u_klt, sta, fin)
       R_df[i+1], R_ddf[i+1] = estimatewithMBAR(u_kln, N_k, P.relative_tolerance)
 
    print """\n   The free energies %s evaluated by using the trajectory
@@ -1374,7 +842,6 @@
    outtext+= ["%10s %11.3f +- %5.3f %18s %11.3f +- %5.3f\n" % (ts[1:][i], F_df[i], F_ddf[i], ts[:-1][i], R_df[i], R_ddf[i]) for i in range(len(F_df))]
    outfile = open(os.path.join(P.output_directory, 'dF_t.txt'), 'w'); outfile.writelines(outtext); outfile.close()
    return
->>>>>>> 27c5ffc8
 
 #===================================================================================================
 # FUNCTIONS: Free energy change breakdown (into lambda-pair dFs). Called by the -g flag.
@@ -1706,7 +1173,6 @@
 # MAIN
 #===================================================================================================
 
-<<<<<<< HEAD
 PAIRS_SEP = ':'
 KEYVAL_SEP = '='
 
@@ -1855,111 +1321,6 @@
 
         plotCFM(K, u_kln, N_k, df_allk, ddf_allk, 50)
 
-=======
-def main():
-
-   global dhdlt
-   global u_klt
-   global P
-   global K
-   global n_components
-   global pymbar
-   global dhdl
-   global N_k
-   global lv
-   global dlam
-   global ave_dhdl
-   global std_dhdl
-   global lchange
-   global cubspl
-   global mapl
-   global u_kln
-   global Deltaf_ij
-   global dDeltaf_ij
-   global df_allk
-   global ddf_allk
-   global nsnapshots
-   global pl
-   global FP
-   global matplotlib
-
-   # Timing.
-   stime = ttt_time.time()
-   print "Started on %s" % ttt_time.asctime()
-   print 'Command line was: %s\n' % ' '.join(sys.argv)
-
-   # Simulation profile P (to be stored in 'results.pickle') will amass information about the simulation.
-   P = parser.parse_args()[0]
-
-   P.methods = getMethods(P.methods.upper())
-   P.units, P.beta, P.beta_report = checkUnitsAndMore(P.units)
-
-   if (numpy.array([P.bForwrev, P.breakdown, P.bCFM, P.overlap]) != 0).any():
-      import matplotlib # 'matplotlib-1.1.0-1'; errors may pop up when using an earlier version. Add a version check?
-      matplotlib.use('Agg')
-      import matplotlib.pyplot as pl
-      from matplotlib.font_manager import FontProperties as FP
-
-   if P.software.title() == 'Gromacs':
-      import parser_gromacs
-      nsnapshots, lv, dhdlt, u_klt = parser_gromacs.readDataGromacs(P)
-   elif P.software.title() == 'Sire':
-      import parser_sire
-      nsnapshots, lv, dhdlt, u_klt = parser_sire.readDataSire(P)
-   elif P.software.title() == 'Amber':
-      import parser_amber
-      nsnapshots, lv, dhdlt, u_klt = parser_amber.readDataAmber(P)
-   elif P.software.title() == 'Desmond':
-       import parser_desmond
-       #NML: Desmond FEP jobs will always output with these names
-       P.prefix='gibbs'
-       P.suffix='dE'
-       P.methods=['BAR'] #Given only dE of adj Lambdas, limiting to BAR only
-       nsnapshots, lv, u_klt = parser_desmond.readDataDesmond(P)
-   else:
-      from inspect import currentframe, getframeinfo
-      lineno = getframeinfo(currentframe()).lineno
-      print "\n\n%s\n Looks like there is no yet proper parser to process your files. \n Please modify lines %d and %d of this script.\n%s\n\n" % (78*"*", lineno+3, lineno+4, 78*"*")
-      #### LINES TO BE MODIFIED
-      #import YOUR_OWN_FILE_PARSER
-      #nsnapshots, lv, dhdlt, u_klt = YOUR_OWN_FILE_PARSER.yourDataParser(*args, **kwargs)
-      #### All the four are numpy arrays.
-      #### lv           is the array of lambda vectors.
-      #### nsnapshots   is the number of equilibrated snapshots per each state.
-      #### dhdlt[k,n,t] is the derivative of energy component n with respect to state k of snapshot t
-      #### u_klt[k,m,t] is the reduced potential energy of snapshot t of state k evaluated at state m
-
-   K, n_components = lv.shape
-   lchange = get_lchange(lv)
-   if (numpy.array(['Sire','Gromacs', 'Amber']) == P.software.title()).any():
-      dhdl, N_k, u_kln = uncorrelate(sta=numpy.zeros(K, int), fin=nsnapshots, do_dhdl=True)
-   elif P.software.title() == 'Desmond':
-      N_k, u_kln = uncorrelate(sta=numpy.zeros(K, int), fin=nsnapshots, do_dhdl=False)
-   # Estimate free energy difference with MBAR -- all states at once.
-   if 'MBAR' in P.methods:
-      Deltaf_ij, dDeltaf_ij = estimatewithMBAR(u_kln, N_k, P.relative_tolerance, regular_estimate=True)
-
-   # The TI preliminaries.
-   if ('TI' in P.methods or 'TI-CUBIC' in P.methods):
-      dlam, ave_dhdl, std_dhdl = TIprelim(lv)
-   if 'TI-CUBIC' in P.methods:
-      cubspl, mapl = getSplines(lchange)
-
-   # Call other methods. Print stats. Store results.
-   df_allk, ddf_allk = estimatePairs()
-   totalEnergies()
-
-   # Plot figures.
-   if P.bForwrev:
-      dF_t()
-   if P.breakdown:
-      plotdFvsLambda()
-   if P.bCFM:
-      if not (u_kln is None):
-         plotCFM(u_kln, N_k, 50)
-
-   print "\nTime spent: %s hours, %s minutes, and %s seconds.\nFinished on %s" % timeStatistics(stime)
->>>>>>> 27c5ffc8
 
 if __name__ == "__main__":
     import argparse
